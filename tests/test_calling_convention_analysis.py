import logging
import os


import archinfo
import angr
from angr.calling_conventions import (
    SimStackArg,
    SimRegArg,
    SimCCCdecl,
    SimCCSystemVAMD64,
)


test_location = os.path.join(
    os.path.dirname(os.path.realpath(str(__file__))),
    "..",
    "..",
    "binaries",
)


def run_fauxware(arch, function_and_cc_list):
    binary_path = os.path.join(test_location, "tests", arch, "fauxware")
    fauxware = angr.Project(binary_path, auto_load_libs=False)

    cfg = fauxware.analyses.CFG()

    for func_name, expected_cc in function_and_cc_list:
        authenticate = cfg.functions[func_name]
        _ = fauxware.analyses.VariableRecoveryFast(authenticate)

        cc_analysis = fauxware.analyses.CallingConvention(
            authenticate, cfg=cfg, analyze_callsites=True
        )
        cc = cc_analysis.cc

        assert cc == expected_cc


def run_cgc(binary_name):
    binary_path = os.path.join(test_location, '..', 'binaries-private', 'cgc_qualifier_event', 'cgc', binary_name)
    project = angr.Project(binary_path, auto_load_libs=False)

    categorization = project.analyses.FunctionCategorizationAnalysis()

    # tag_manager = categorization.function_tag_manager
    # print "INPUT:", map(hex, tag_manager.input_functions())
    # print "OUTPUT:", map(hex, tag_manager.output_functions())


def test_fauxware():

    amd64 = archinfo.arch_from_id("amd64")

    args = {
<<<<<<< HEAD
        "i386": [
            (
                "authenticate",
                SimCCCdecl(
                    archinfo.arch_from_id("i386"),
                    args=[SimStackArg(4, 4), SimStackArg(8, 4)],
                    sp_delta=4,
                    ret_val=SimRegArg("eax", 4),
                ),
            ),
        ],
        "x86_64": [
            (
                "authenticate",
                SimCCSystemVAMD64(
                    amd64,
                    args=[SimRegArg("rdi", 8), SimRegArg("rsi", 8)],
                    sp_delta=8,
                    ret_val=SimRegArg("rax", 8),
                ),
            ),
=======
        'i386': [
            ('authenticate', SimCCCdecl( archinfo.arch_from_id('i386'), ) ),
        ],
        'x86_64': [
            ('authenticate', SimCCSystemVAMD64( amd64, )
             ),
>>>>>>> 6da23bc3
        ],
    }

    for arch, lst in args.items():
        yield run_fauxware, arch, lst


# def test_cgc():
def disabled_cgc():
    # Skip this test since we do not have the binaries-private repo cloned on Travis CI.

    binaries = [
        "002ba801_01",
        "01cf6c01_01",
    ]

    for binary in binaries:
        yield run_cgc, binary


#
# Full-binary calling convention analysis
#


def check_arg(arg, expected_str):

    if isinstance(arg, SimRegArg):
        arg_str = "r_%s" % (arg.reg_name)
    else:
        raise TypeError("Unsupported argument type %s." % type(arg))
    return arg_str == expected_str


def check_args(func_name, args, expected_arg_strs):

    assert len(args) == len(
        expected_arg_strs
    ), "Wrong number of arguments for function %s. Got %d, expect %d." % (
        func_name,
        len(args),
        len(expected_arg_strs),
    )

    for idx, (arg, expected_arg_str) in enumerate(zip(args, expected_arg_strs)):
        r = check_arg(arg, expected_arg_str)
        assert r, "Incorrect argument %d for function %s. Got %s, expect %s." % (
            idx,
            func_name,
            arg,
            expected_arg_str,
        )


def _a(funcs, func_name):
    func = funcs[func_name]
    return func.calling_convention.arg_locs(func.prototype)


def test_x8664_dir_gcc_O0():

    binary_path = os.path.join(test_location, "tests", "x86_64", "dir_gcc_-O0")
    proj = angr.Project(binary_path, auto_load_libs=False, load_debug_info=False)

    cfg = proj.analyses.CFG()  # fill in the default kb

    proj.analyses.CompleteCallingConventions(recover_variables=True)

    funcs = cfg.kb.functions

    # check args
    expected_args = {
        "c_ispunct": ["r_rdi"],
        "file_failure": ["r_rdi", "r_rsi", "r_rdx"],
        "to_uchar": ["r_rdi"],
        "dot_or_dotdot": ["r_rdi"],
        "emit_mandatory_arg_note": [],
        "emit_size_note": [],
        "emit_ancillary_info": ["r_rdi"],
        "emit_try_help": [],
        "dev_ino_push": ["r_rdi", "r_rsi"],
        "main": ["r_rdi", "r_rsi"],
        "queue_directory": ["r_rdi", "r_rsi", "r_rdx"],
    }

    for func_name, args in expected_args.items():
        check_args(func_name, _a(funcs, func_name), args)


def test_armel_fauxware():
    binary_path = os.path.join(test_location, "tests", "armel", "fauxware")
    proj = angr.Project(binary_path, auto_load_libs=False, load_debug_info=False)

    cfg = proj.analyses.CFG()  # fill in the default kb

    proj.analyses.CompleteCallingConventions(recover_variables=True)

    funcs = cfg.kb.functions

    # check args
    expected_args = {
        "main": ["r_r0", "r_r1"],
        "accepted": ["r_r0", "r_r1", "r_r2", "r_r3"],
        "rejected": [],
        "authenticate": ["r_r0", "r_r1"],
    }

    for func_name, args in expected_args.items():
        check_args(func_name, _a(funcs, func_name), args)


def test_x8664_void():
    binary_path = os.path.join(test_location, "tests", "x86_64", "types", "void")
    proj = angr.Project(binary_path, auto_load_libs=False, load_debug_info=False)

    cfg = proj.analyses.CFG()

    proj.analyses.CompleteCallingConventions(
        recover_variables=True, cfg=cfg.model, analyze_callsites=True
    )

    funcs = cfg.kb.functions

    groundtruth = {
        "func_1": None,
        "func_2": None,
        "func_3": "rax",
        "func_4": None,
        "func_5": None,
        "func_6": "rax",
    }

    for func in funcs.values():
        if func.is_simprocedure or func.alignment:
            continue
        if func.calling_convention is None:
            continue
        if func.name in groundtruth:
            r = groundtruth[func.name]
            if r is None:
                assert func.prototype.returnty is None
            else:
                ret_val = func.calling_convention.return_val(func.prototype.returnty)
                assert isinstance(ret_val, SimRegArg)
                assert ret_val.reg_name == r


def test_x86_saved_regs():

    # Calling convention analysis should be able to determine calling convention of functions with registers saved on
    # the stack.
    binary_path = os.path.join(test_location, "tests", "cgc", "NRFIN_00036")
    proj = angr.Project(binary_path, auto_load_libs=False)

    cfg = proj.analyses.CFG()
    func = cfg.functions[0x80494F0]  # int2str

    proj.analyses.VariableRecoveryFast(func)
    cca = proj.analyses.CallingConvention(func)
    cc = cca.cc
    prototype = cca.prototype

    assert cc is not None, (
        "Calling convention analysis failed to determine the calling convention of function "
        "0x80494f0."
    )
    assert isinstance(cc, SimCCCdecl)
    assert len(prototype.args) == 3
    arg_locs = cc.arg_locs(prototype)
    assert arg_locs[0] == SimStackArg(4, 4)
    assert arg_locs[1] == SimStackArg(8, 4)
    assert arg_locs[2] == SimStackArg(12, 4)

    func_exit = cfg.functions[0x804A1A9]  # exit

    proj.analyses.VariableRecoveryFast(func_exit)
    cca = proj.analyses.CallingConvention(func_exit)
    cc = cca.cc
    prototype = cca.prototype

    assert func_exit.returning is False
    assert cc is not None, (
        "Calling convention analysis failed to determine the calling convention of function "
        "0x804a1a9."
    )
    assert isinstance(cc, SimCCCdecl)
    assert len(prototype.args) == 1
    assert cc.arg_locs(prototype)[0] == SimStackArg(4, 4)


def test_callsite_inference_amd64():

    # Calling convention analysis should be able to determine calling convention of a library function by analyzing its
    # callsites.
    binary_path = os.path.join(test_location, "tests", "x86_64", "decompiler", "morton")
    proj = angr.Project(binary_path, auto_load_libs=False)
    cfg = proj.analyses.CFG(data_references=True, normalize=True)

    func = cfg.functions.function(name="mosquitto_publish", plt=True)
    cca = proj.analyses.CallingConvention(func)
    assert len(cca.prototype.args) == 6


def run_all():
    for args in test_fauxware():
        func, args = args[0], args[1:]
        func(*args)

    # for args in test_cgc():
    #    func, args = args[0], args[1:]
    #    func(*args)


if __name__ == "__main__":
    # logging.getLogger("angr.analyses.variable_recovery.variable_recovery_fast").setLevel(logging.DEBUG)
    logging.getLogger("angr.analyses.calling_convention").setLevel(logging.INFO)
    # run_all()
    # test_x8664_void()
    # test_dir_gcc_O0()
    test_callsite_inference_amd64()<|MERGE_RESOLUTION|>--- conflicted
+++ resolved
@@ -54,36 +54,12 @@
     amd64 = archinfo.arch_from_id("amd64")
 
     args = {
-<<<<<<< HEAD
-        "i386": [
-            (
-                "authenticate",
-                SimCCCdecl(
-                    archinfo.arch_from_id("i386"),
-                    args=[SimStackArg(4, 4), SimStackArg(8, 4)],
-                    sp_delta=4,
-                    ret_val=SimRegArg("eax", 4),
-                ),
-            ),
-        ],
-        "x86_64": [
-            (
-                "authenticate",
-                SimCCSystemVAMD64(
-                    amd64,
-                    args=[SimRegArg("rdi", 8), SimRegArg("rsi", 8)],
-                    sp_delta=8,
-                    ret_val=SimRegArg("rax", 8),
-                ),
-            ),
-=======
         'i386': [
             ('authenticate', SimCCCdecl( archinfo.arch_from_id('i386'), ) ),
         ],
         'x86_64': [
             ('authenticate', SimCCSystemVAMD64( amd64, )
              ),
->>>>>>> 6da23bc3
         ],
     }
 
