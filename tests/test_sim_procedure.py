--- conflicted
+++ resolved
@@ -4,6 +4,7 @@
 from angr.codenode import BlockNode, HookNode, SyscallNode
 
 BIN_PATH = os.path.join(os.path.dirname(os.path.realpath(__file__)), '..', '..', 'binaries')
+
 
 def test_ret_float():
     class F1(angr.SimProcedure):
@@ -19,13 +20,8 @@
     succ = s.step()
     assert len(succ.successors) == 1
     s2 = succ.flat_successors[0]
-<<<<<<< HEAD
     assert not s2.regs.st0.symbolic
-    assert s2.solver.eval(s2.regs.st0.get_bytes(4, 4).raw_to_fp()) == 12.5
-=======
-    nose.tools.assert_false(s2.regs.st0.symbolic)
-    nose.tools.assert_equal(s2.solver.eval(s2.regs.st0.raw_to_fp()), 12.5)
->>>>>>> 6da23bc3
+    assert s2.solver.eval(s2.regs.st0.raw_to_fp()) == 12.5
 
     s = p.factory.call_state(addr=0x2000, ret_addr=0, prototype='double(x)()')
     succ = s.step()
@@ -41,19 +37,20 @@
 
     s = p.factory.call_state(addr=0x1000, ret_addr=0, prototype='float(x)()')
     succ = s.step()
-    nose.tools.assert_equal(len(succ.successors), 1)
+    assert len(succ.successors) == 1
     s2 = succ.flat_successors[0]
     res = s2.registers.load('xmm0', 4).raw_to_fp()
-    nose.tools.assert_false(res.symbolic)
-    nose.tools.assert_equal(s2.solver.eval(res), 12.5)
+    assert not res.symbolic
+    assert s2.solver.eval(res) == 12.5
 
     s = p.factory.call_state(addr=0x2000, ret_addr=0, prototype='double(x)()')
     succ = s.step()
-    nose.tools.assert_equal(len(succ.successors), 1)
+    assert len(succ.successors) == 1
     s2 = succ.flat_successors[0]
     res = s2.registers.load('xmm0', 8).raw_to_fp()
-    nose.tools.assert_false(res.symbolic)
-    nose.tools.assert_equal(s2.solver.eval(res), 12.5)
+    assert not res.symbolic
+    assert s2.solver.eval(res) == 12.5
+
 
 def test_syscall_and_simprocedure():
     bin_path = os.path.join(BIN_PATH, 'tests', 'cgc', 'CADET_00002')
@@ -85,7 +82,7 @@
 
     # check hooked functions
     proj.hook(0x80480a0, angr.SIM_PROCEDURES['libc']['puts']())
-    cfg = proj.analyses.CFGFast(normalize=True)# rebuild cfg to updated nodes
+    cfg = proj.analyses.CFGFast(normalize=True)  # rebuild cfg to updated nodes
     node = cfg.get_any_node(0x80480a0)
     func = proj.kb.functions[node.addr]
 
