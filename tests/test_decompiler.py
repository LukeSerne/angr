import re
import os
import unittest
import angr
from angr.analyses import VariableRecoveryFast, CallingConventionAnalysis, \
    CompleteCallingConventionsAnalysis, CFGFast, Decompiler

test_location = os.path.join(os.path.dirname(os.path.realpath(__file__)), '..', '..', 'binaries', 'tests')


class TestDecompiler(unittest.TestCase):
    def test_decompiling_all_x86_64(self):
        bin_path = os.path.join(test_location, "x86_64", "all")
        p = angr.Project(bin_path, auto_load_libs=False, load_debug_info=True)

        cfg = p.analyses[CFGFast].prep()(data_references=True, normalize=True)
        for f in cfg.functions.values():
            if f.is_simprocedure:
                print("Skipping SimProcedure %s." % repr(f))
                continue
            dec = p.analyses[Decompiler].prep()(f, cfg=cfg.model)
            if dec.codegen is not None:
                print(dec.codegen.text)
            else:
                print("Failed to decompile function %s." % repr(f))

    def test_decompiling_babypwn_i386(self):
        bin_path = os.path.join(test_location, "i386", "decompiler", "codegate2017_babypwn")
        p = angr.Project(bin_path, auto_load_libs=False, load_debug_info=True)

        cfg = p.analyses[CFGFast].prep()(normalize=True, data_references=True)
        for f in cfg.functions.values():
            if f.is_simprocedure:
                print("Skipping SimProcedure %s." % repr(f))
                continue
            if f.addr not in (0x8048a71, 0x8048c6b):
                continue
            dec = p.analyses[Decompiler].prep()(f, cfg=cfg.model)
            if dec.codegen is not None:
                print(dec.codegen.text)
            else:
                print("Failed to decompile function %s." % repr(f))

    def test_decompiling_loop_x86_64(self):
        bin_path = os.path.join(test_location, "x86_64", "decompiler", "loop")
        p = angr.Project(bin_path, auto_load_libs=False, load_debug_info=True)

        cfg = p.analyses[CFGFast].prep()(normalize=True, data_references=True)
        f = cfg.functions['loop']
        dec = p.analyses[Decompiler].prep()(f, cfg=cfg.model)
        if dec.codegen is not None:

            # it should be properly structured to a while loop without conditional breaks
            assert "break" not in dec.codegen.text

            print(dec.codegen.text)
        else:
            print("Failed to decompile function %s." % repr(f))

    def test_decompiling_all_i386(self):
        bin_path = os.path.join(test_location, "i386", "all")
        p = angr.Project(bin_path, auto_load_libs=False, load_debug_info=True)

        cfg = p.analyses[CFGFast].prep()(data_references=True, normalize=True)

        f = cfg.functions['main']
        dec = p.analyses[Decompiler].prep()(f, cfg=cfg.model)
        if dec.codegen is not None:
            print(dec.codegen.text)
        else:
            print("Failed to decompile function %s." % repr(f))

    def test_decompiling_aes_armel(self):
        # EDG Says: This binary is invalid.
        # Consider replacing with some real firmware
        bin_path = os.path.join(test_location, "armel", "aes")
        # TODO: FIXME: EDG says: This binary is actually CortexM
        # It is incorrectly linked. We override this here
        p = angr.Project(bin_path, arch='ARMEL', auto_load_libs=False, load_debug_info=True)

        cfg = p.analyses[CFGFast].prep()(data_references=True, normalize=True)

        f = cfg.functions['main']
        dec = p.analyses[Decompiler].prep()(f, cfg=cfg.model)
        if dec.codegen is not None:
            print(dec.codegen.text)
        else:
            print("Failed to decompile function %s." % repr(f))

    def test_decompiling_mips_allcmps(self):
        bin_path = os.path.join(test_location, "mips", "allcmps")
        p = angr.Project(bin_path, auto_load_libs=False, load_debug_info=True)

        cfg = p.analyses[CFGFast].prep()(collect_data_references=True, normalize=True)

        f = cfg.functions['main']
        dec = p.analyses[Decompiler].prep()(f, cfg=cfg.model)
        if dec.codegen is not None:
            print(dec.codegen.text)
        else:
            print("Failed to decompile function %s." % repr(f))

    def test_decompiling_linked_list(self):
        bin_path = os.path.join(test_location, "x86_64", "linked_list")
        p = angr.Project(bin_path, auto_load_libs=False)

        cfg = p.analyses[CFGFast].prep()(normalize=True, data_references=True)

        f = cfg.functions['sum']
        dec = p.analyses[Decompiler].prep()(f, cfg=cfg.model)
        if dec.codegen is not None:
            print(dec.codegen.text)
        else:
            print("Failed to decompile function %r." % f)
            assert False

    def test_decompiling_dir_gcc_O0_free_ent(self):
        bin_path = os.path.join(test_location, "x86_64", "dir_gcc_-O0")
        p = angr.Project(bin_path, auto_load_libs=False, load_debug_info=True)

        cfg = p.analyses[CFGFast].prep()(normalize=True)

        f = cfg.functions['free_ent']
        dec = p.analyses[Decompiler].prep()(f, cfg=cfg.model)
        if dec.codegen is not None:
            print(dec.codegen.text)
        else:
            print("Failed to decompile function %r." % f)
            assert False

    def test_decompiling_dir_gcc_O0_main(self):

        # tests loop structuring
        bin_path = os.path.join(test_location, "x86_64", "dir_gcc_-O0")
        p = angr.Project(bin_path, auto_load_libs=False, load_debug_info=True)

        cfg = p.analyses[CFGFast].prep()(normalize=True)

        f = cfg.functions['main']
        dec = p.analyses[Decompiler].prep()(f, cfg=cfg.model)
        if dec.codegen is not None:
            print(dec.codegen.text)
        else:
            print("Failed to decompile function %r." % f)
            assert False

    def test_decompiling_dir_gcc_O0_emit_ancillary_info(self):
        bin_path = os.path.join(test_location, "x86_64", "dir_gcc_-O0")
        p = angr.Project(bin_path, auto_load_libs=False, load_debug_info=True)

        cfg = p.analyses[CFGFast].prep()(normalize=True)

        f = cfg.functions['emit_ancillary_info']
        dec = p.analyses[Decompiler].prep()(f, cfg=cfg.model)
        if dec.codegen is not None:
            print(dec.codegen.text)
        else:
            print("Failed to decompile function %r." % f)
            assert False

    def test_decompiling_switch0_x86_64(self):

        bin_path = os.path.join(test_location, "x86_64", "switch_0")
        p = angr.Project(bin_path, auto_load_libs=False)

        cfg = p.analyses[CFGFast].prep()(normalize=True, data_references=True)

        f = cfg.functions['main']
        dec = p.analyses[Decompiler].prep()(f, cfg=cfg.model)

        if dec.codegen is not None:
            code = dec.codegen.text
            assert "switch" in code
            assert "case 1:" in code
            assert "case 2:" in code
            assert "case 3:" in code
            assert "case 4:" in code
            assert "case 5:" in code
            assert "case 6:" in code
            assert "case 7:" in code
            assert "default:" in code

            print(dec.codegen.text)
        else:
            print("Failed to decompile function %r." % f)
            assert False

    def test_decompiling_switch1_x86_64(self):

        bin_path = os.path.join(test_location, "x86_64", "switch_1")
        p = angr.Project(bin_path, auto_load_libs=False)

        cfg = p.analyses[CFGFast].prep()(normalize=True, data_references=True)

        # disable eager returns simplifier
        all_optimization_passes = angr.analyses.decompiler.optimization_passes.get_default_optimization_passes("AMD64",
                                                                                                               "linux")
        all_optimization_passes = [p for p in all_optimization_passes
                                   if p is not angr.analyses.decompiler.optimization_passes.EagerReturnsSimplifier]

        f = cfg.functions['main']
        dec = p.analyses[Decompiler].prep()(f, cfg=cfg.model, optimization_passes=all_optimization_passes)
        if dec.codegen is not None:
            code = dec.codegen.text
            assert "switch" in code
            assert "case 1:" in code
            assert "case 2:" in code
            assert "case 3:" in code
            assert "case 4:" in code
            assert "case 5:" in code
            assert "case 6:" in code
            assert "case 7:" in code
            assert "case 8:" in code
            assert "default:" not in code

            print(dec.codegen.text)
        else:
            print("Failed to decompile function %r." % f)
            assert False

    def test_decompiling_switch2_x86_64(self):

        bin_path = os.path.join(test_location, "x86_64", "switch_2")
        p = angr.Project(bin_path, auto_load_libs=False)

        cfg = p.analyses[CFGFast].prep()(normalize=True, data_references=True)

        # disable eager returns simplifier
        all_optimization_passes = angr.analyses.decompiler.optimization_passes.get_default_optimization_passes("AMD64",
                                                                                                               "linux")
        all_optimization_passes = [p for p in all_optimization_passes
                                   if p is not angr.analyses.decompiler.optimization_passes.EagerReturnsSimplifier]

        f = cfg.functions['main']
        dec = p.analyses[Decompiler].prep()(f, cfg=cfg.model, optimization_passes=all_optimization_passes)
        if dec.codegen is not None:
            code = dec.codegen.text
            assert "switch" in code
            assert "case 1:" in code
            assert "case 2:" in code
            assert "case 3:" in code
            assert "case 4:" in code
            assert "case 5:" in code
            assert "case 6:" in code
            assert "case 7:" in code
            assert "case 8:" not in code
            assert "default:" in code

            assert code.count("break;") == 4

            print(dec.codegen.text)
        else:
            print("Failed to decompile function %r." % f)
            assert False

    def test_decompiling_true_x86_64_0(self):

        # in fact this test case tests if CFGBase._process_jump_table_targeted_functions successfully removes "function"
        # 0x402543, which is an artificial function that the compiler (GCC) created for identified "cold" functions.

        bin_path = os.path.join(test_location, "x86_64", "true_ubuntu_2004")
        p = angr.Project(bin_path, auto_load_libs=False, load_debug_info=True)

        cfg = p.analyses[CFGFast].prep()(normalize=True, data_references=True)

        # disable eager returns simplifier
        all_optimization_passes = angr.analyses.decompiler.optimization_passes.get_default_optimization_passes("AMD64",
                                                                                                               "linux")
        all_optimization_passes = [p for p in all_optimization_passes
                                   if p is not angr.analyses.decompiler.optimization_passes.EagerReturnsSimplifier]

        f = cfg.functions[0x4048c0]
        dec = p.analyses[Decompiler].prep()(f, cfg=cfg.model, optimization_passes=all_optimization_passes)
        print(dec.codegen.text)
        if dec.codegen is not None:
            code = dec.codegen.text
            assert "switch" in code
            assert "case" in code
        else:
            print("Failed to decompile function %r." % f)
            assert False

    def test_decompiling_true_x86_64_1(self):
        bin_path = os.path.join(test_location, "x86_64", "true_ubuntu_2004")
        p = angr.Project(bin_path, auto_load_libs=False, load_debug_info=True)

        cfg = p.analyses[CFGFast].prep()(normalize=True, data_references=True)

        # disable eager returns simplifier
        all_optimization_passes = angr.analyses.decompiler.optimization_passes.get_default_optimization_passes("AMD64",
                                                                                                               "linux")
        all_optimization_passes = [p for p in all_optimization_passes
                                   if p is not angr.analyses.decompiler.optimization_passes.EagerReturnsSimplifier]

        f = cfg.functions[0x404dc0]
        dec = p.analyses[Decompiler].prep()(f, cfg=cfg.model, optimization_passes=all_optimization_passes)
        print(dec.codegen.text)
<<<<<<< HEAD
        code: str = dec.codegen.text
=======
    else:
        print("Failed to decompile function %r." % f)
        assert False


def test_decompiling_true_x86_64_0():

    # in fact this test case tests if CFGBase._process_jump_table_targeted_functions successfully removes "function"
    # 0x402543, which is an artificial function that the compiler (GCC) created for identified "cold" functions.

    bin_path = os.path.join(test_location, "x86_64", "true_ubuntu_2004")
    p = angr.Project(bin_path, auto_load_libs=False, load_debug_info=True)

    cfg = p.analyses[CFGFast].prep()(normalize=True, data_references=True)

    # disable eager returns simplifier
    all_optimization_passes = angr.analyses.decompiler.optimization_passes.get_default_optimization_passes("AMD64",
                                                                                                           "linux")
    all_optimization_passes = [p for p in all_optimization_passes
                               if p is not angr.analyses.decompiler.optimization_passes.EagerReturnsSimplifier]

    f = cfg.functions[0x4048c0]
    dec = p.analyses[Decompiler].prep()(f, cfg=cfg.model, optimization_passes=all_optimization_passes)
    print(dec.codegen.text)
    if dec.codegen is not None:
        code = dec.codegen.text
        assert "switch" in code
        assert "case" in code
    else:
        print("Failed to decompile function %r." % f)
        assert False


def test_decompiling_true_x86_64_1():
    bin_path = os.path.join(test_location, "x86_64", "true_ubuntu_2004")
    p = angr.Project(bin_path, auto_load_libs=False, load_debug_info=True)

    cfg = p.analyses[CFGFast].prep()(normalize=True, data_references=True)

    # disable eager returns simplifier
    all_optimization_passes = angr.analyses.decompiler.optimization_passes.get_default_optimization_passes("AMD64",
                                                                                                           "linux")
    all_optimization_passes = [p for p in all_optimization_passes
                               if p is not angr.analyses.decompiler.optimization_passes.EagerReturnsSimplifier]

    f = cfg.functions[0x404dc0]
    dec = p.analyses[Decompiler].prep()(f, cfg=cfg.model, optimization_passes=all_optimization_passes)
    print(dec.codegen.text)
    code: str = dec.codegen.text

    # constant propagation was failing. see https://github.com/angr/angr/issues/2659
    assert code.count("32 <=") == 0 and code.count("32 >") == 0 and \
           code.count("((int)32) <=") == 0 and code.count("((int)32) >") == 0
    if "*(&stack_base-56:32)" in code:
        assert code.count("32") == 3
    else:
        assert code.count("32") == 2


def test_decompiling_true_a_x86_64_0():
    bin_path = os.path.join(test_location, "x86_64", "true_a")
    p = angr.Project(bin_path, auto_load_libs=False, load_debug_info=True)

    cfg = p.analyses[CFGFast].prep()(normalize=True, data_references=True)

    # disable eager returns simplifier
    all_optimization_passes = angr.analyses.decompiler.optimization_passes.get_default_optimization_passes("AMD64",
                                                                                                           "linux")
    all_optimization_passes = [p for p in all_optimization_passes
                               if p is not angr.analyses.decompiler.optimization_passes.EagerReturnsSimplifier]

    f = cfg.functions[0x401e60]
    dec = p.analyses[Decompiler].prep()(f, cfg=cfg.model, optimization_passes=all_optimization_passes)
    print(dec.codegen.text)

    assert dec.codegen.text.count("switch (") == 3  # there are three switch-cases in total


def test_decompiling_true_a_x86_64_1():

    bin_path = os.path.join(test_location, "x86_64", "true_a")
    p = angr.Project(bin_path, auto_load_libs=False, load_debug_info=True)

    cfg = p.analyses[CFGFast].prep()(normalize=True, data_references=True)

    # disable eager returns simplifier
    all_optimization_passes = angr.analyses.decompiler.optimization_passes.get_default_optimization_passes("AMD64",
                                                                                                           "linux")
    all_optimization_passes = [p for p in all_optimization_passes
                               if p is not angr.analyses.decompiler.optimization_passes.EagerReturnsSimplifier]

    f = cfg.functions[0x404410]
    dec = p.analyses[Decompiler].prep()(f, cfg=cfg.model, optimization_passes=all_optimization_passes)
    print(dec.codegen.text)


def test_decompiling_true_1804_x86_64():
    # true in Ubuntu 18.04, with -O2, has special optimizations that
    # may mess up the way we structure loops and conditionals

    bin_path = os.path.join(test_location, "x86_64", "true_ubuntu1804")
    p = angr.Project(bin_path, auto_load_libs=False)

    cfg = p.analyses.CFG(normalize=True, data_references=True)

    f = cfg.functions["usage"]
    dec = p.analyses.Decompiler(f, cfg=cfg.model)
    print(dec.codegen.text)


def test_decompiling_true_mips64():

    bin_path = os.path.join(test_location, "mips64", "true")
    p = angr.Project(bin_path, auto_load_libs=False, load_debug_info=False)
    cfg = p.analyses[CFGFast].prep()(normalize=True, data_references=True)

    all_optimization_passes = angr.analyses.decompiler.optimization_passes.get_default_optimization_passes("MIPS64",
                                                                                                           "linux")

    f = cfg.functions['main']
    dec = p.analyses[Decompiler].prep()(f, cfg=cfg.model, optimization_passes=all_optimization_passes)
    # make sure strings exist
    assert '"coreutils"' in dec.codegen.text
    assert '"/usr/local/share/locale"' in dec.codegen.text
    assert '"--help"' in dec.codegen.text
    assert '"Jim Meyering"' in dec.codegen.text
    # make sure function calls exist
    assert "set_program_name(" in dec.codegen.text
    assert "setlocale(" in dec.codegen.text
    assert "usage();" in dec.codegen.text
>>>>>>> 0924bde7

        # constant propagation was failing. see https://github.com/angr/angr/issues/2659
        assert code.count("32 <=") == 0 and code.count("32 >") == 0 and \
               code.count("((int)32) <=") == 0 and code.count("((int)32) >") == 0
        if "*(&stack_base-56:32)" in code:
            assert code.count("32") == 3
        else:
            assert code.count("32") == 2

    def test_decompiling_true_a_x86_64_0(self):
        bin_path = os.path.join(test_location, "x86_64", "true_a")
        p = angr.Project(bin_path, auto_load_libs=False, load_debug_info=True)

        cfg = p.analyses[CFGFast].prep()(normalize=True, data_references=True)

        # disable eager returns simplifier
        all_optimization_passes = angr.analyses.decompiler.optimization_passes.get_default_optimization_passes("AMD64",
                                                                                                               "linux")
        all_optimization_passes = [p for p in all_optimization_passes
                                   if p is not angr.analyses.decompiler.optimization_passes.EagerReturnsSimplifier]

        f = cfg.functions[0x401e60]
        dec = p.analyses[Decompiler].prep()(f, cfg=cfg.model, optimization_passes=all_optimization_passes)
        print(dec.codegen.text)

    def test_decompiling_true_a_x86_64_1(self):

        bin_path = os.path.join(test_location, "x86_64", "true_a")
        p = angr.Project(bin_path, auto_load_libs=False, load_debug_info=True)

<<<<<<< HEAD
        cfg = p.analyses[CFGFast].prep()(normalize=True, data_references=True)
=======
    lines = code.split("\n")
    for line in lines:
        if '"%02x"' in line:
            assert "sprintf(" in line
            assert "v0" in line and "v1" in line and "v2" in line, \
                "Failed to find v0, v1, and v2 in the same line. Is propagator over-propagating?"

    assert "= sprintf" not in code, "Failed to remove the unused return value of sprintf()"
>>>>>>> 0924bde7

        # disable eager returns simplifier
        all_optimization_passes = angr.analyses.decompiler.optimization_passes.get_default_optimization_passes("AMD64",
                                                                                                               "linux")
        all_optimization_passes = [p for p in all_optimization_passes
                                   if p is not angr.analyses.decompiler.optimization_passes.EagerReturnsSimplifier]

        f = cfg.functions[0x404410]
        dec = p.analyses[Decompiler].prep()(f, cfg=cfg.model, optimization_passes=all_optimization_passes)
        print(dec.codegen.text)

    def test_decompiling_true_1804_x86_64(self):
        # true in Ubuntu 18.04, with -O2, has special optimizations that
        # may mess up the way we structure loops and conditionals

        bin_path = os.path.join(test_location, "x86_64", "true_ubuntu1804")
        p = angr.Project(bin_path, auto_load_libs=False)

        cfg = p.analyses.CFG(normalize=True, data_references=True)

        f = cfg.functions["usage"]
        dec = p.analyses.Decompiler(f, cfg=cfg.model)
        print(dec.codegen.text)

    def test_decompiling_true_mips64(self):

        bin_path = os.path.join(test_location, "mips64", "true")
        p = angr.Project(bin_path, auto_load_libs=False, load_debug_info=False)
        cfg = p.analyses[CFGFast].prep()(normalize=True, data_references=True)

        all_optimization_passes = angr.analyses.decompiler.optimization_passes.get_default_optimization_passes("MIPS64",
                                                                                                               "linux")

        f = cfg.functions['main']
        dec = p.analyses[Decompiler].prep()(f, cfg=cfg.model, optimization_passes=all_optimization_passes)
        # make sure strings exist
        assert '"coreutils"' in dec.codegen.text
        assert '"/usr/local/share/locale"' in dec.codegen.text
        assert '"--help"' in dec.codegen.text
        assert '"Jim Meyering"' in dec.codegen.text
        # make sure function calls exist
        assert "set_program_name(" in dec.codegen.text
        assert "setlocale(" in dec.codegen.text
        assert "usage();" in dec.codegen.text

    def test_decompiling_1after909_verify_password(self):

        bin_path = os.path.join(test_location, "x86_64", "1after909")
        p = angr.Project(bin_path, auto_load_libs=False)

        cfg = p.analyses[CFGFast].prep()(normalize=True, data_references=True)

        # verify_password
        f = cfg.functions['verify_password']
        # recover calling convention
        p.analyses[VariableRecoveryFast].prep()(f)
        cca = p.analyses[CallingConventionAnalysis].prep()(f)
        f.calling_convention = cca.cc
        f.prototype = cca.prototype
        dec = p.analyses[Decompiler].prep()(f, cfg=cfg.model)
        if dec.codegen is None:
            print("Failed to decompile function %r." % f)
            assert False

<<<<<<< HEAD
=======
    assert code.count("access(") == 2, "The decompilation should contain 2 calls to access(), but instead %d calls are present." % code.count("access(")

    m = re.search(r"if \([\S]*access\(&[\S]+, [\S]+\) == -1\)", code)
    assert m is not None, "The if branch at 0x401c91 is not found. Structurer is incorrectly removing conditionals."

    # Arguments to the convert call should be fully folded into the call statement itself
    code_lines = [ line.strip(" ") for line in code.split("\n") ]
    for i, line in enumerate(code_lines):
        if "convert(" in line:
            # the previous line must be a curly brace
            assert i > 0
            assert code_lines[i - 1] == "{", "Some arguments to convert() are probably not folded into this call " \
                                             "statement."
            break
    else:
        assert False, "Call to convert() is not found in decompilation output."


def test_decompiling_libsoap():

    bin_path = os.path.join(test_location, "armel", "libsoap.so")
    p = angr.Project(bin_path, auto_load_libs=False)

    cfg = p.analyses[CFGFast].prep()(data_references=True, normalize=True)

    func = cfg.functions[0x41d000]
    dec = p.analyses[Decompiler].prep()(func, cfg=cfg.model)
    if dec.codegen is not None:
>>>>>>> 0924bde7
        code = dec.codegen.text
        print(code)
        assert "stack_base" not in code, "Some stack variables are not recognized"

        m = re.search(r"strncmp\(a1, \S+, 0x40\)", code)
        assert m is not None
        strncmp_expr = m.group(0)
        strncmp_stmt = strncmp_expr + ";"
        assert strncmp_stmt not in code, "Call expressions folding failed for strncmp()"

        assert "= sprintf" not in code, "Failed to remove the unused return value of sprintf()"

    def test_decompiling_1after909_doit(self):

        # the doit() function has an abnormal loop at 0x1d47 - 0x1da1 - 0x1d73

        bin_path = os.path.join(test_location, "x86_64", "1after909")
        p = angr.Project(bin_path, auto_load_libs=False)

        cfg = p.analyses[CFGFast].prep()(normalize=True, data_references=True)
        p.analyses[CompleteCallingConventionsAnalysis].prep()(recover_variables=True)

        # doit
        f = cfg.functions['doit']
        optimization_passes = angr.analyses.decompiler.optimization_passes.get_default_optimization_passes(
            p.arch, p.simos.name
        )
        if angr.analyses.decompiler.optimization_passes.EagerReturnsSimplifier not in optimization_passes:
            optimization_passes += [
                angr.analyses.decompiler.optimization_passes.EagerReturnsSimplifier,
            ]
        dec = p.analyses[Decompiler].prep()(f, cfg=cfg.model, optimization_passes=optimization_passes)
        if dec.codegen is None:
            print("Failed to decompile function %r." % f)
            assert False

        code = dec.codegen.text
        print(code)
        # with EagerReturnSimplifier applied, there should be no goto!
        assert "goto" not in code.lower(), "Found goto statements. EagerReturnSimplifier might have failed."
        # with global variables discovered, there should not be any loads of constant addresses.
        assert "fflush(stdout);" in code.lower()

        m = re.search(r"if \([\S]*access\(&[\S]+, [\S]+\) != 0\)", code)
        assert m is not None, "The if branch at 0x401c91 is not found. Structurer is incorrectly removing conditionals."

        # Arguments to the convert call should be fully folded into the call statement itself
        code_lines = [line.strip(" ") for line in code.split("\n")]
        for i, line in enumerate(code_lines):
            if "convert(" in line:
                # the previous line must be a curly brace
                assert i > 0
                assert code_lines[i - 1] == "{", "Some arguments to convert() are probably not folded into this call " \
                                                 "statement."
                break
        else:
            assert False, "Call to convert() is not found in decompilation output."

    def test_decompiling_libsoap(self):

        bin_path = os.path.join(test_location, "armel", "libsoap.so")
        p = angr.Project(bin_path, auto_load_libs=False)

        cfg = p.analyses[CFGFast].prep()(data_references=True, normalize=True)

        func = cfg.functions[0x41d000]
        dec = p.analyses[Decompiler].prep()(func, cfg=cfg.model)
        if dec.codegen is not None:
            code = dec.codegen.text
            print(code)
            assert code
        else:
            print("Failed to decompile function %r." % func)
            assert False

    def test_decompiling_no_arguments_in_variable_list(self):

        # function arguments should never appear in the variable list
        bin_path = os.path.join(test_location, "x86_64", "test_arrays")
        p = angr.Project(bin_path, auto_load_libs=False)

        cfg = p.analyses[CFGFast].prep()(data_references=True, normalize=True)
        _ = p.analyses[CompleteCallingConventionsAnalysis].prep()(recover_variables=True)

        func = cfg.functions['main']

        dec = p.analyses[Decompiler].prep()(func, cfg=cfg.model)
        code = dec.codegen.text
        print(code)

        argc_name = " a0"  # update this variable once the decompiler picks up argument names from the common
        # definition of main()
        assert argc_name in code
        assert code.count(argc_name) == 1  # it should only appear once

    def test_decompiling_strings_c_representation(self):

        input_expected = [("""Foo"bar""", "\"Foo\\\"bar\""),
                          ("""Foo'bar""", "\"Foo'bar\"")]

        for (_input, expected) in input_expected:
            result = angr.analyses.decompiler.structured_codegen.c.CConstant.str_to_c_str(_input)
            assert result == expected

    def test_decompiling_strings_local_strlen(self):
        bin_path = os.path.join(test_location, "x86_64", "types", "strings")
        p = angr.Project(bin_path, auto_load_libs=False)

        cfg = p.analyses[CFGFast].prep()(data_references=True, normalize=True)
        func = cfg.functions['local_strlen']

        _ = p.analyses[VariableRecoveryFast].prep()(func)
        cca = p.analyses[CallingConventionAnalysis].prep()(func, cfg=cfg.model)
        func.calling_convention = cca.cc
        func.prototype = cca.prototype

        dec = p.analyses[Decompiler].prep()(func, cfg=cfg.model)
        assert dec.codegen is not None, "Failed to decompile function %r." % func

        code = dec.codegen.text
        print(code)
        # Make sure argument a0 is correctly typed to char*
        lines = code.split("\n")
        assert "local_strlen(char *a0)" in lines[0], "Argument a0 seems to be incorrectly typed: %s" % lines[0]

    def test_decompiling_strings_local_strcat(self):
        bin_path = os.path.join(test_location, "x86_64", "types", "strings")
        p = angr.Project(bin_path, auto_load_libs=False)

        cfg = p.analyses[CFGFast].prep()(data_references=True, normalize=True)
        func = cfg.functions['local_strcat']

        _ = p.analyses[VariableRecoveryFast].prep()(func)
        cca = p.analyses[CallingConventionAnalysis].prep()(func, cfg=cfg.model)
        func.calling_convention = cca.cc
        func.prototype = cca.prototype

        dec = p.analyses[Decompiler].prep()(func, cfg=cfg.model)
        assert dec.codegen is not None, "Failed to decompile function %r." % func

        code = dec.codegen.text
        print(code)
        # Make sure argument a0 is correctly typed to char*
        lines = code.split("\n")
        assert "local_strcat(char *a0, char *a1)" in lines[0], \
            "Argument a0 and a1 seem to be incorrectly typed: %s" % lines[0]

    def test_decompiling_strings_local_strcat_with_local_strlen(self):
        bin_path = os.path.join(test_location, "x86_64", "types", "strings")
        p = angr.Project(bin_path, auto_load_libs=False)

        cfg = p.analyses[CFGFast].prep()(data_references=True, normalize=True)
        func_strlen = cfg.functions['local_strlen']
        _ = p.analyses[VariableRecoveryFast].prep()(func_strlen)
        cca = p.analyses[CallingConventionAnalysis].prep()(func_strlen, cfg=cfg.model)
        func_strlen.calling_convention = cca.cc
        func_strlen.prototype = cca.prototype
        p.analyses[Decompiler].prep()(func_strlen, cfg=cfg.model)

        func = cfg.functions['local_strcat']

        _ = p.analyses[VariableRecoveryFast].prep()(func)
        cca = p.analyses[CallingConventionAnalysis].prep()(func, cfg=cfg.model)
        func.calling_convention = cca.cc
        func.prototype = cca.prototype

        dec = p.analyses[Decompiler].prep()(func, cfg=cfg.model)
        assert dec.codegen is not None, "Failed to decompile function %r." % func

        code = dec.codegen.text
        print(code)
        # Make sure argument a0 is correctly typed to char*
        lines = code.split("\n")
        assert "local_strcat(char *a0, char *a1)" in lines[0], \
            "Argument a0 and a1 seem to be incorrectly typed: %s" % lines[0]

    def test_decompilation_call_expr_folding(self):
        bin_path = os.path.join(test_location, "x86_64", "decompiler", "call_expr_folding")
        p = angr.Project(bin_path, auto_load_libs=False)

        cfg = p.analyses[CFGFast].prep()(data_references=True, normalize=True)

        func_0 = cfg.functions['strlen_should_fold']
        opt = [o for o in angr.analyses.decompiler.decompilation_options.options if o.param == "remove_dead_memdefs"][0]
        dec = p.analyses[Decompiler].prep()(func_0, cfg=cfg.model, options=[(opt, True)])
        code = dec.codegen.text
        print(code)
        m = re.search(r"v(\d+) = \(int\)strlen\(&v(\d+)\);", code)  # e.g., s_428 = (int)strlen(&s_418);
        assert m is not None, "The result of strlen() should be directly assigned to a stack " \
                              "variable because of call-expression folding."
        assert m.group(1) != m.group(2)

        func_1 = cfg.functions['strlen_should_not_fold']
        dec = p.analyses[Decompiler].prep()(func_1, cfg=cfg.model)
        code = dec.codegen.text
        print(code)
        assert code.count("strlen(") == 1

        func_2 = cfg.functions['strlen_should_not_fold_into_loop']
        dec = p.analyses[Decompiler].prep()(func_2, cfg=cfg.model)
        code = dec.codegen.text
        print(code)
        assert code.count("strlen(") == 1

    def test_decompilation_call_expr_folding_mips64_true(self):

        # This test is to ensure call expression folding correctly replaces call expressions in return statements
        bin_path = os.path.join(test_location, "mips64", "true")
        p = angr.Project(bin_path, auto_load_libs=False)

        cfg = p.analyses[CFGFast].prep()(data_references=True, normalize=True)

        func_0 = cfg.functions['version_etc']
        dec = p.analyses[Decompiler].prep()(func_0, cfg=cfg.model)
        code = dec.codegen.text
        print(code)
        assert "version_etc_va(" in code

    def test_decompilation_call_expr_folding_x8664_calc(self):

        # This test is to ensure call expression folding do not re-use out-dated definitions when folding expressions
        bin_path = os.path.join(test_location, "x86_64", "calc")
        p = angr.Project(bin_path, auto_load_libs=False)

        cfg = p.analyses[CFGFast].prep()(data_references=True, normalize=True)
        _ = p.analyses.CompleteCallingConventions(recover_variables=True)

        func_0 = cfg.functions['main']
        dec = p.analyses[Decompiler].prep()(func_0, cfg=cfg.model)
        code = dec.codegen.text
        print(code)

        assert "root(" in code
        assert "strlen(" in code  # incorrect call expression folding would fold root() into printf() and remove
        # strlen()
        assert "printf(" in code

        lines = code.split("\n")
        # make sure root() and strlen() appear within the same line
        for line in lines:
            if "root(" in line:
                assert "strlen(" in line

    def test_decompilation_excessive_condition_removal(self):
        bin_path = os.path.join(test_location, "x86_64", "decompiler", "bf")
        p = angr.Project(bin_path, auto_load_libs=False)

        cfg = p.analyses[CFGFast].prep()(data_references=True, normalize=True)

        func = cfg.functions[0x100003890]

        dec = p.analyses[Decompiler].prep()(func, cfg=cfg.model)
        code = dec.codegen.text
        print(code)

        code = code.replace(" ", "").replace("\n", "")
        # s_1a += 1 should not be wrapped inside any if-statements. it is always reachable.
        assert "}v4+=1;}" in code or "}v4+=0x1;}" in code

    def test_decompilation_excessive_goto_removal(self):
        bin_path = os.path.join(test_location, "x86_64", "decompiler", "bf")
        p = angr.Project(bin_path, auto_load_libs=False)

        cfg = p.analyses[CFGFast].prep()(data_references=True, normalize=True)

        func = cfg.functions[0x100003890]

        dec = p.analyses[Decompiler].prep()(func, cfg=cfg.model)
        code = dec.codegen.text
        print(code)

        assert "goto" not in code

    def test_decompilation_switch_case_structuring_with_removed_nodes(self):

        # Some jump table entries are fully folded into their successors. Structurer should be able to handle this case.
        bin_path = os.path.join(test_location, "x86_64", "decompiler", "union")
        p = angr.Project(bin_path, auto_load_libs=False)

        cfg = p.analyses[CFGFast].prep()(data_references=True, normalize=True)

        func = cfg.functions["build_date"]
        dec = p.analyses[Decompiler].prep()(func, cfg=cfg.model)
        code = dec.codegen.text
        print(code)

        n = code.count("switch")
        assert n == 2, f"Expect two switch-case constructs, only found {n} instead."

    def test_decompilation_x86_64_stack_arguments(self):

        # Arguments passed on the stack should not go missing
        bin_path = os.path.join(test_location, "x86_64", "decompiler", "union")
        p = angr.Project(bin_path, auto_load_libs=False)

        cfg = p.analyses[CFGFast].prep()(data_references=True, normalize=True)

<<<<<<< HEAD
        func = cfg.functions["build_date"]
=======
    # The function calls must be correctly decompiled
    assert "puts(" in code
    assert "read(" in code
    assert "authenticate(" in code
    # The string references must be correctly recovered
    assert '"Username: "' in code
    assert '"Password: "' in code
>>>>>>> 0924bde7

        # no dead memdef removal
        dec = p.analyses[Decompiler].prep()(func, cfg=cfg.model)
        code = dec.codegen.text
        print(code)

        lines = code.split("\n")
        for line in lines:
            if "snprintf" in line:
                # The line should look like this: v0 = (int)snprintf(v32[8], (v43 + 0x1) * 0x2 + 0x1a, "%s,
                # %.2d %s %d %.2d:%.2d:%.2d GMT\r\n", &v34, ((long long)v35), &v33, ((long long)v36 + 1900),
                # ((long long)v35), ((long long)v35), ((long long)v35));
                assert line.count(',') == 10, "There is a missing stack argument."
                break
        else:
            assert False, "The line with snprintf() is not found."

        # with dead memdef removal
        opt = [o for o in angr.analyses.decompiler.decompilation_options.options if o.param == "remove_dead_memdefs"][0]
        # kill the cache since variables to statements won't match any more - variables are re-discovered with the new
        # option.
        p.kb.structured_code.cached.clear()
        dec = p.analyses[Decompiler].prep()(func, cfg=cfg.model, options=[(opt, True)])
        code = dec.codegen.text
        print(code)

        lines = code.split("\n")
        for line in lines:
            if "snprintf" in line:
                # The line should look like this: v0 = (int)snprintf(v32[8], (v43 + 0x1) * 0x2 + 0x1a, "%s,
                # %.2d %s %d %.2d:%.2d:%.2d GMT\r\n", &v34, ((long long)v35), &v33, ((long long)v36 + 1900),
                # ((long long)v35), ((long long)v35), ((long long)v35));
                assert line.count(',') == 10, "There is a missing stack argument."
                break
        else:
            assert False, "The line with snprintf() is not found."

    def test_decompiling_amp_challenge03_arm(self):
        bin_path = os.path.join(test_location, "armhf", "decompiler", "challenge_03")
        p = angr.Project(bin_path, auto_load_libs=False)

        cfg = p.analyses[CFGFast].prep()(data_references=True, normalize=True)
        p.analyses[CompleteCallingConventionsAnalysis].prep()(recover_variables=True)
        func = cfg.functions['main']

        dec = p.analyses[Decompiler].prep()(func, cfg=cfg.model)
        code = dec.codegen.text
        print(code)

        # make sure there are no empty code blocks
        code = code.replace(" ", "").replace("\n", "")
        assert "{}" not in code, "Found empty code blocks in decompilation output. This may indicate some assignments " \
                                 "are incorrectly removed."

    def test_decompiling_fauxware_mipsel(self):
        bin_path = os.path.join(test_location, "mipsel", "fauxware")
        p = angr.Project(bin_path, auto_load_libs=False)

        cfg = p.analyses[CFGFast].prep()(data_references=True, normalize=True)
        func = cfg.functions['main']

        dec = p.analyses[Decompiler].prep()(func, cfg=cfg.model)
        code = dec.codegen.text
        print(code)

        # The function calls must be correctly decompiled
        assert "puts(" in code
        assert "read(" in code
        assert "authenticate()" in code
        # The string references must be correctly recovered
        assert '"Username: "' in code
        assert '"Password: "' in code

    def test_stack_canary_removal_x8664_extra_exits(self):

        # Test stack canary removal on functions with extra exit nodes (e.g., assert(false);) without stack canary
        # checks
        bin_path = os.path.join(test_location, "x86_64", "decompiler", "babyheap_level1_teaching1")
        p = angr.Project(bin_path, auto_load_libs=False)

        cfg = p.analyses[CFGFast].prep()(data_references=True, normalize=True)
        func = cfg.functions['main']

        dec = p.analyses[Decompiler].prep()(func, cfg=cfg.model)
        code = dec.codegen.text
        print(code)

        # We should not find "__stack_chk_fail" in the code
        assert "__stack_chk_fail" not in code

    def test_ifelseif_x8664(self):

        # nested if-else should be transformed to cascading if-elseif constructs
        bin_path = os.path.join(test_location, "x86_64", "decompiler", "babyheap_level1_teaching1")
        p = angr.Project(bin_path, auto_load_libs=False)

        cfg = p.analyses[CFGFast].prep()(data_references=True, normalize=True)
        func = cfg.functions['main']

        dec = p.analyses[Decompiler].prep()(func, cfg=cfg.model)
        code = dec.codegen.text

        print(code)
        assert code.count("else if") == 3

    def test_decompiling_missing_function_call(self):
        bin_path = os.path.join(test_location, "x86_64", "decompiler", "adams")
        p = angr.Project(bin_path, auto_load_libs=False)

        cfg = p.analyses[CFGFast].prep()(data_references=True, normalize=True)
        func = cfg.functions['main']

        dec = p.analyses[Decompiler].prep()(func, cfg=cfg.model)
        code = dec.codegen.text

        print(code)
        # the call to fileno() should not go missing
        assert code.count("fileno") == 1

        code_without_spaces = code.replace(" ", "").replace("\n", "")
        # make sure all break statements are followed by either "case " or "}"
        replaced = code_without_spaces.replace("break;case", "")
        replaced = replaced.replace("break;}", "")
        assert "break" not in replaced

    def test_decompiling_morton_my_message_callback(self):
        bin_path = os.path.join(test_location, "x86_64", "decompiler", "morton")
        p = angr.Project(bin_path, auto_load_libs=False)

        cfg = p.analyses[CFGFast].prep()(data_references=True, normalize=True)
        p.analyses[CompleteCallingConventionsAnalysis].prep()(recover_variables=True)

        func = cfg.functions['my_message_callback']

        dec = p.analyses[Decompiler].prep()(func, cfg=cfg.model)
        code = dec.codegen.text

        print(code)
        # we should not propagate generate_random() calls into function arguments without removing the original call
        # statement.
        assert code.count("generate_random(") == 3
        # we should be able to correctly figure out all arguments for mosquitto_publish() by analyzing call sites
        assert code.count("mosquitto_publish()") == 0
        assert code.count("mosquitto_publish(") == 6

    def test_decompiling_morton_lib_handle__suback(self):
        bin_path = os.path.join(test_location, "x86_64", "decompiler", "morton.libmosquitto.so.1")
        p = angr.Project(bin_path, auto_load_libs=False)

        cfg = p.analyses[CFGFast].prep()(data_references=True, normalize=True)
        p.analyses[CompleteCallingConventionsAnalysis].prep()(recover_variables=True)

        func = cfg.functions.function(name='handle__suback', plt=False)

        dec = p.analyses[Decompiler].prep()(func, cfg=cfg.model)
        code = dec.codegen.text

        print(code)
        assert "__stack_chk_fail" not in code  # stack canary checks should be removed by default

    def test_decompiling_newburry_main(self):
        bin_path = os.path.join(test_location, "x86_64", "decompiler", "newbury")
        p = angr.Project(bin_path, auto_load_libs=False)

        cfg = p.analyses[CFGFast].prep()(data_references=True, normalize=True)

        func = cfg.functions['main']

        dec = p.analyses[Decompiler].prep()(func, cfg=cfg.model)
        code = dec.codegen.text

        print(code)
        # return statements should not be wrapped into a for statement
        assert re.search(r"for[^\n]*return[^\n]*;", code) is None

    def test_single_instruction_loop(self):
        bin_path = os.path.join(test_location, "x86_64", "decompiler", "level_12_teaching")
        p = angr.Project(bin_path, auto_load_libs=False)

        cfg = p.analyses[CFGFast].prep()(data_references=True, normalize=True)

        func = cfg.functions['main']

        dec = p.analyses[Decompiler].prep()(func, cfg=cfg.model)
        code = dec.codegen.text

<<<<<<< HEAD
        print(code)
        code_without_spaces = code.replace(" ", "").replace("\n", "")
        assert "while(true" not in code_without_spaces
        assert "for(" in code_without_spaces

    def test_simple_strcpy(self):
        """
        Original C: while (( *dst++ = *src++ ));
        Ensures incremented src and dst are not accidentally used in copy statement.
        """
        bin_path = os.path.join(test_location, "x86_64", "test_simple_strcpy")
        p = angr.Project(bin_path, auto_load_libs=False)

        cfg = p.analyses.CFGFast(normalize=True)
        p.analyses.CompleteCallingConventions(cfg=cfg, recover_variables=True)

        f = p.kb.functions['simple_strcpy']
        d = p.analyses.Decompiler(f, cfg=cfg.model)
        print(d.codegen.text)
        dw = d.codegen.cfunc.statements.statements[1]
        assert isinstance(dw, angr.analyses.decompiler.structured_codegen.c.CDoWhileLoop)
        stmts = dw.body.statements
        assert len(stmts) == 5
        assert stmts[1].lhs.unified_variable == stmts[0].rhs.unified_variable
        assert stmts[3].lhs.unified_variable == stmts[2].rhs.unified_variable
        assert stmts[4].lhs.variable.variable == stmts[2].lhs.variable
        assert stmts[4].rhs.variable.variable == stmts[0].lhs.variable
        assert dw.condition.lhs.expr.variable.variable == stmts[2].lhs.variable
=======
    f = p.kb.functions['simple_strcpy']
    d = p.analyses.Decompiler(f, cfg=cfg.model)
    print(d.codegen.text)
    dw = d.codegen.cfunc.statements.statements[1]
    assert isinstance(dw, angr.analyses.decompiler.structured_codegen.c.CDoWhileLoop)
    stmts = dw.body.statements
    assert len(stmts) == 5
    assert stmts[1].lhs.unified_variable == stmts[0].rhs.unified_variable
    assert stmts[3].lhs.unified_variable == stmts[2].rhs.unified_variable
    assert stmts[4].lhs.operand.variable == stmts[2].lhs.variable
    assert stmts[4].rhs.operand.variable == stmts[0].lhs.variable
    assert dw.condition.lhs.expr.operand.variable == stmts[2].lhs.variable


def test_decompiling_nl_i386_pie():
    bin_path = os.path.join(test_location, "i386", "nl")
    p = angr.Project(bin_path, auto_load_libs=False)

    cfg = p.analyses.CFGFast(normalize=True)
    p.analyses.CompleteCallingConventions(cfg=cfg, recover_variables=True)

    f = p.kb.functions['usage']
    d = p.analyses.Decompiler(f, cfg=cfg.model)
    print(d.codegen.text)

    assert '"Usage: %s [OPTION]... [FILE]...\\n"' in d.codegen.text
    assert '"Write each FILE to standard output, with line numbers added.\\nWith no FILE, or when FILE is -,' \
           ' read standard input.\\n\\n"' in d.codegen.text
    assert '"For complete documentation, run: info coreutils \'%s invocation\'\\n"' in d.codegen.text


def test_decompiling_x8664_cvs():
    bin_path = os.path.join(test_location, "x86_64", "cvs")
    p = angr.Project(bin_path, auto_load_libs=False)

    cfg = p.analyses.CFGFast(normalize=True, show_progressbar=True)
    # p.analyses.CompleteCallingConventions(cfg=cfg, recover_variables=True)

    f = p.kb.functions['main']
    d = p.analyses.Decompiler(f, cfg=cfg.model, show_progressbar=True)
    print(d.codegen.text)

    # at the very least, it should decompile within a reasonable amount of time...
    # the switch-case must be recovered
    assert "switch (" in d.codegen.text


def test_decompiling_x8664_mv_O2():
    bin_path = os.path.join(test_location, "x86_64", "mv_-O2")
    p = angr.Project(bin_path, auto_load_libs=False)

    cfg = p.analyses.CFGFast(normalize=True, show_progressbar=True)
    p.analyses.CompleteCallingConventions(cfg=cfg, recover_variables=True)

    f = p.kb.functions['main']
    d = p.analyses.Decompiler(f, cfg=cfg.model, show_progressbar=True)
    print(d.codegen.text)

    assert "(False)" not in d.codegen.text
    assert "None" not in d.codegen.text
>>>>>>> 0924bde7


if __name__ == "__main__":
    unittest.main()<|MERGE_RESOLUTION|>--- conflicted
+++ resolved
@@ -1,303 +1,263 @@
 import re
 import os
-import unittest
 import angr
-from angr.analyses import VariableRecoveryFast, CallingConventionAnalysis, \
+from angr.analyses import VariableRecoveryFast, CallingConventionAnalysis,\
     CompleteCallingConventionsAnalysis, CFGFast, Decompiler
-
 test_location = os.path.join(os.path.dirname(os.path.realpath(__file__)), '..', '..', 'binaries', 'tests')
 
 
-class TestDecompiler(unittest.TestCase):
-    def test_decompiling_all_x86_64(self):
-        bin_path = os.path.join(test_location, "x86_64", "all")
-        p = angr.Project(bin_path, auto_load_libs=False, load_debug_info=True)
-
-        cfg = p.analyses[CFGFast].prep()(data_references=True, normalize=True)
-        for f in cfg.functions.values():
-            if f.is_simprocedure:
-                print("Skipping SimProcedure %s." % repr(f))
-                continue
-            dec = p.analyses[Decompiler].prep()(f, cfg=cfg.model)
-            if dec.codegen is not None:
-                print(dec.codegen.text)
-            else:
-                print("Failed to decompile function %s." % repr(f))
-
-    def test_decompiling_babypwn_i386(self):
-        bin_path = os.path.join(test_location, "i386", "decompiler", "codegate2017_babypwn")
-        p = angr.Project(bin_path, auto_load_libs=False, load_debug_info=True)
-
-        cfg = p.analyses[CFGFast].prep()(normalize=True, data_references=True)
-        for f in cfg.functions.values():
-            if f.is_simprocedure:
-                print("Skipping SimProcedure %s." % repr(f))
-                continue
-            if f.addr not in (0x8048a71, 0x8048c6b):
-                continue
-            dec = p.analyses[Decompiler].prep()(f, cfg=cfg.model)
-            if dec.codegen is not None:
-                print(dec.codegen.text)
-            else:
-                print("Failed to decompile function %s." % repr(f))
-
-    def test_decompiling_loop_x86_64(self):
-        bin_path = os.path.join(test_location, "x86_64", "decompiler", "loop")
-        p = angr.Project(bin_path, auto_load_libs=False, load_debug_info=True)
-
-        cfg = p.analyses[CFGFast].prep()(normalize=True, data_references=True)
-        f = cfg.functions['loop']
-        dec = p.analyses[Decompiler].prep()(f, cfg=cfg.model)
-        if dec.codegen is not None:
-
-            # it should be properly structured to a while loop without conditional breaks
-            assert "break" not in dec.codegen.text
-
-            print(dec.codegen.text)
-        else:
-            print("Failed to decompile function %s." % repr(f))
-
-    def test_decompiling_all_i386(self):
-        bin_path = os.path.join(test_location, "i386", "all")
-        p = angr.Project(bin_path, auto_load_libs=False, load_debug_info=True)
-
-        cfg = p.analyses[CFGFast].prep()(data_references=True, normalize=True)
-
-        f = cfg.functions['main']
+def test_decompiling_all_x86_64():
+    bin_path = os.path.join(test_location, "x86_64", "all")
+    p = angr.Project(bin_path, auto_load_libs=False, load_debug_info=True)
+
+    cfg = p.analyses[CFGFast].prep()(data_references=True, normalize=True)
+    for f in cfg.functions.values():
+        if f.is_simprocedure:
+            print("Skipping SimProcedure %s." % repr(f))
+            continue
         dec = p.analyses[Decompiler].prep()(f, cfg=cfg.model)
         if dec.codegen is not None:
             print(dec.codegen.text)
         else:
             print("Failed to decompile function %s." % repr(f))
 
-    def test_decompiling_aes_armel(self):
-        # EDG Says: This binary is invalid.
-        # Consider replacing with some real firmware
-        bin_path = os.path.join(test_location, "armel", "aes")
-        # TODO: FIXME: EDG says: This binary is actually CortexM
-        # It is incorrectly linked. We override this here
-        p = angr.Project(bin_path, arch='ARMEL', auto_load_libs=False, load_debug_info=True)
-
-        cfg = p.analyses[CFGFast].prep()(data_references=True, normalize=True)
-
-        f = cfg.functions['main']
+
+def test_decompiling_babypwn_i386():
+    bin_path = os.path.join(test_location, "i386", "decompiler", "codegate2017_babypwn")
+    p = angr.Project(bin_path, auto_load_libs=False, load_debug_info=True)
+
+    cfg = p.analyses[CFGFast].prep()(normalize=True, data_references=True)
+    for f in cfg.functions.values():
+        if f.is_simprocedure:
+            print("Skipping SimProcedure %s." % repr(f))
+            continue
+        if f.addr not in (0x8048a71, 0x8048c6b):
+            continue
         dec = p.analyses[Decompiler].prep()(f, cfg=cfg.model)
         if dec.codegen is not None:
             print(dec.codegen.text)
         else:
             print("Failed to decompile function %s." % repr(f))
 
-    def test_decompiling_mips_allcmps(self):
-        bin_path = os.path.join(test_location, "mips", "allcmps")
-        p = angr.Project(bin_path, auto_load_libs=False, load_debug_info=True)
-
-        cfg = p.analyses[CFGFast].prep()(collect_data_references=True, normalize=True)
-
-        f = cfg.functions['main']
-        dec = p.analyses[Decompiler].prep()(f, cfg=cfg.model)
-        if dec.codegen is not None:
-            print(dec.codegen.text)
-        else:
-            print("Failed to decompile function %s." % repr(f))
-
-    def test_decompiling_linked_list(self):
-        bin_path = os.path.join(test_location, "x86_64", "linked_list")
-        p = angr.Project(bin_path, auto_load_libs=False)
-
-        cfg = p.analyses[CFGFast].prep()(normalize=True, data_references=True)
-
-        f = cfg.functions['sum']
-        dec = p.analyses[Decompiler].prep()(f, cfg=cfg.model)
-        if dec.codegen is not None:
-            print(dec.codegen.text)
-        else:
-            print("Failed to decompile function %r." % f)
-            assert False
-
-    def test_decompiling_dir_gcc_O0_free_ent(self):
-        bin_path = os.path.join(test_location, "x86_64", "dir_gcc_-O0")
-        p = angr.Project(bin_path, auto_load_libs=False, load_debug_info=True)
-
-        cfg = p.analyses[CFGFast].prep()(normalize=True)
-
-        f = cfg.functions['free_ent']
-        dec = p.analyses[Decompiler].prep()(f, cfg=cfg.model)
-        if dec.codegen is not None:
-            print(dec.codegen.text)
-        else:
-            print("Failed to decompile function %r." % f)
-            assert False
-
-    def test_decompiling_dir_gcc_O0_main(self):
-
-        # tests loop structuring
-        bin_path = os.path.join(test_location, "x86_64", "dir_gcc_-O0")
-        p = angr.Project(bin_path, auto_load_libs=False, load_debug_info=True)
-
-        cfg = p.analyses[CFGFast].prep()(normalize=True)
-
-        f = cfg.functions['main']
-        dec = p.analyses[Decompiler].prep()(f, cfg=cfg.model)
-        if dec.codegen is not None:
-            print(dec.codegen.text)
-        else:
-            print("Failed to decompile function %r." % f)
-            assert False
-
-    def test_decompiling_dir_gcc_O0_emit_ancillary_info(self):
-        bin_path = os.path.join(test_location, "x86_64", "dir_gcc_-O0")
-        p = angr.Project(bin_path, auto_load_libs=False, load_debug_info=True)
-
-        cfg = p.analyses[CFGFast].prep()(normalize=True)
-
-        f = cfg.functions['emit_ancillary_info']
-        dec = p.analyses[Decompiler].prep()(f, cfg=cfg.model)
-        if dec.codegen is not None:
-            print(dec.codegen.text)
-        else:
-            print("Failed to decompile function %r." % f)
-            assert False
-
-    def test_decompiling_switch0_x86_64(self):
-
-        bin_path = os.path.join(test_location, "x86_64", "switch_0")
-        p = angr.Project(bin_path, auto_load_libs=False)
-
-        cfg = p.analyses[CFGFast].prep()(normalize=True, data_references=True)
-
-        f = cfg.functions['main']
-        dec = p.analyses[Decompiler].prep()(f, cfg=cfg.model)
-
-        if dec.codegen is not None:
-            code = dec.codegen.text
-            assert "switch" in code
-            assert "case 1:" in code
-            assert "case 2:" in code
-            assert "case 3:" in code
-            assert "case 4:" in code
-            assert "case 5:" in code
-            assert "case 6:" in code
-            assert "case 7:" in code
-            assert "default:" in code
-
-            print(dec.codegen.text)
-        else:
-            print("Failed to decompile function %r." % f)
-            assert False
-
-    def test_decompiling_switch1_x86_64(self):
-
-        bin_path = os.path.join(test_location, "x86_64", "switch_1")
-        p = angr.Project(bin_path, auto_load_libs=False)
-
-        cfg = p.analyses[CFGFast].prep()(normalize=True, data_references=True)
-
-        # disable eager returns simplifier
-        all_optimization_passes = angr.analyses.decompiler.optimization_passes.get_default_optimization_passes("AMD64",
-                                                                                                               "linux")
-        all_optimization_passes = [p for p in all_optimization_passes
-                                   if p is not angr.analyses.decompiler.optimization_passes.EagerReturnsSimplifier]
-
-        f = cfg.functions['main']
-        dec = p.analyses[Decompiler].prep()(f, cfg=cfg.model, optimization_passes=all_optimization_passes)
-        if dec.codegen is not None:
-            code = dec.codegen.text
-            assert "switch" in code
-            assert "case 1:" in code
-            assert "case 2:" in code
-            assert "case 3:" in code
-            assert "case 4:" in code
-            assert "case 5:" in code
-            assert "case 6:" in code
-            assert "case 7:" in code
-            assert "case 8:" in code
-            assert "default:" not in code
-
-            print(dec.codegen.text)
-        else:
-            print("Failed to decompile function %r." % f)
-            assert False
-
-    def test_decompiling_switch2_x86_64(self):
-
-        bin_path = os.path.join(test_location, "x86_64", "switch_2")
-        p = angr.Project(bin_path, auto_load_libs=False)
-
-        cfg = p.analyses[CFGFast].prep()(normalize=True, data_references=True)
-
-        # disable eager returns simplifier
-        all_optimization_passes = angr.analyses.decompiler.optimization_passes.get_default_optimization_passes("AMD64",
-                                                                                                               "linux")
-        all_optimization_passes = [p for p in all_optimization_passes
-                                   if p is not angr.analyses.decompiler.optimization_passes.EagerReturnsSimplifier]
-
-        f = cfg.functions['main']
-        dec = p.analyses[Decompiler].prep()(f, cfg=cfg.model, optimization_passes=all_optimization_passes)
-        if dec.codegen is not None:
-            code = dec.codegen.text
-            assert "switch" in code
-            assert "case 1:" in code
-            assert "case 2:" in code
-            assert "case 3:" in code
-            assert "case 4:" in code
-            assert "case 5:" in code
-            assert "case 6:" in code
-            assert "case 7:" in code
-            assert "case 8:" not in code
-            assert "default:" in code
-
-            assert code.count("break;") == 4
-
-            print(dec.codegen.text)
-        else:
-            print("Failed to decompile function %r." % f)
-            assert False
-
-    def test_decompiling_true_x86_64_0(self):
-
-        # in fact this test case tests if CFGBase._process_jump_table_targeted_functions successfully removes "function"
-        # 0x402543, which is an artificial function that the compiler (GCC) created for identified "cold" functions.
-
-        bin_path = os.path.join(test_location, "x86_64", "true_ubuntu_2004")
-        p = angr.Project(bin_path, auto_load_libs=False, load_debug_info=True)
-
-        cfg = p.analyses[CFGFast].prep()(normalize=True, data_references=True)
-
-        # disable eager returns simplifier
-        all_optimization_passes = angr.analyses.decompiler.optimization_passes.get_default_optimization_passes("AMD64",
-                                                                                                               "linux")
-        all_optimization_passes = [p for p in all_optimization_passes
-                                   if p is not angr.analyses.decompiler.optimization_passes.EagerReturnsSimplifier]
-
-        f = cfg.functions[0x4048c0]
-        dec = p.analyses[Decompiler].prep()(f, cfg=cfg.model, optimization_passes=all_optimization_passes)
+
+def test_decompiling_loop_x86_64():
+    bin_path = os.path.join(test_location, "x86_64", "decompiler", "loop")
+    p = angr.Project(bin_path, auto_load_libs=False, load_debug_info=True)
+
+    cfg = p.analyses[CFGFast].prep()(normalize=True, data_references=True)
+    f = cfg.functions['loop']
+    dec = p.analyses[Decompiler].prep()(f, cfg=cfg.model)
+    if dec.codegen is not None:
+
+        # it should be properly structured to a while loop without conditional breaks
+        assert "break" not in dec.codegen.text
+
         print(dec.codegen.text)
-        if dec.codegen is not None:
-            code = dec.codegen.text
-            assert "switch" in code
-            assert "case" in code
-        else:
-            print("Failed to decompile function %r." % f)
-            assert False
-
-    def test_decompiling_true_x86_64_1(self):
-        bin_path = os.path.join(test_location, "x86_64", "true_ubuntu_2004")
-        p = angr.Project(bin_path, auto_load_libs=False, load_debug_info=True)
-
-        cfg = p.analyses[CFGFast].prep()(normalize=True, data_references=True)
-
-        # disable eager returns simplifier
-        all_optimization_passes = angr.analyses.decompiler.optimization_passes.get_default_optimization_passes("AMD64",
-                                                                                                               "linux")
-        all_optimization_passes = [p for p in all_optimization_passes
-                                   if p is not angr.analyses.decompiler.optimization_passes.EagerReturnsSimplifier]
-
-        f = cfg.functions[0x404dc0]
-        dec = p.analyses[Decompiler].prep()(f, cfg=cfg.model, optimization_passes=all_optimization_passes)
+    else:
+        print("Failed to decompile function %s." % repr(f))
+
+
+def test_decompiling_all_i386():
+    bin_path = os.path.join(test_location, "i386", "all")
+    p = angr.Project(bin_path, auto_load_libs=False, load_debug_info=True)
+
+    cfg = p.analyses[CFGFast].prep()(data_references=True, normalize=True)
+
+    f = cfg.functions['main']
+    dec = p.analyses[Decompiler].prep()(f, cfg=cfg.model)
+    if dec.codegen is not None:
         print(dec.codegen.text)
-<<<<<<< HEAD
-        code: str = dec.codegen.text
-=======
+    else:
+        print("Failed to decompile function %s." % repr(f))
+
+
+def test_decompiling_aes_armel():
+    # EDG Says: This binary is invalid.
+    # Consider replacing with some real firmware
+    bin_path = os.path.join(test_location, "armel", "aes")
+    # TODO: FIXME: EDG says: This binary is actually CortexM
+    # It is incorrectly linked. We override this here
+    p = angr.Project(bin_path, arch='ARMEL', auto_load_libs=False, load_debug_info=True)
+
+    cfg = p.analyses[CFGFast].prep()(data_references=True, normalize=True)
+
+    f = cfg.functions['main']
+    dec = p.analyses[Decompiler].prep()(f, cfg=cfg.model)
+    if dec.codegen is not None:
+        print(dec.codegen.text)
+    else:
+        print("Failed to decompile function %s." % repr(f))
+
+
+def test_decompiling_mips_allcmps():
+    bin_path = os.path.join(test_location, "mips", "allcmps")
+    p = angr.Project(bin_path, auto_load_libs=False, load_debug_info=True)
+
+    cfg = p.analyses[CFGFast].prep()(collect_data_references=True, normalize=True)
+
+    f = cfg.functions['main']
+    dec = p.analyses[Decompiler].prep()(f, cfg=cfg.model)
+    if dec.codegen is not None:
+        print(dec.codegen.text)
+    else:
+        print("Failed to decompile function %s." % repr(f))
+
+
+def test_decompiling_linked_list():
+    bin_path = os.path.join(test_location, "x86_64", "linked_list")
+    p = angr.Project(bin_path, auto_load_libs=False)
+
+    cfg = p.analyses[CFGFast].prep()(normalize=True, data_references=True)
+
+    f = cfg.functions['sum']
+    dec = p.analyses[Decompiler].prep()(f, cfg=cfg.model)
+    if dec.codegen is not None:
+        print(dec.codegen.text)
+    else:
+        print("Failed to decompile function %r." % f)
+        assert False
+
+
+def test_decompiling_dir_gcc_O0_free_ent():
+    bin_path = os.path.join(test_location, "x86_64", "dir_gcc_-O0")
+    p = angr.Project(bin_path, auto_load_libs=False, load_debug_info=True)
+
+    cfg = p.analyses[CFGFast].prep()(normalize=True)
+
+    f = cfg.functions['free_ent']
+    dec = p.analyses[Decompiler].prep()(f, cfg=cfg.model)
+    if dec.codegen is not None:
+        print(dec.codegen.text)
+    else:
+        print("Failed to decompile function %r." % f)
+        assert False
+
+
+def test_decompiling_dir_gcc_O0_main():
+
+    # tests loop structuring
+    bin_path = os.path.join(test_location, "x86_64", "dir_gcc_-O0")
+    p = angr.Project(bin_path, auto_load_libs=False, load_debug_info=True)
+
+    cfg = p.analyses[CFGFast].prep()(normalize=True)
+
+    f = cfg.functions['main']
+    dec = p.analyses[Decompiler].prep()(f, cfg=cfg.model)
+    if dec.codegen is not None:
+        print(dec.codegen.text)
+    else:
+        print("Failed to decompile function %r." % f)
+        assert False
+
+
+def test_decompiling_dir_gcc_O0_emit_ancillary_info():
+    bin_path = os.path.join(test_location, "x86_64", "dir_gcc_-O0")
+    p = angr.Project(bin_path, auto_load_libs=False, load_debug_info=True)
+
+    cfg = p.analyses[CFGFast].prep()(normalize=True)
+
+    f = cfg.functions['emit_ancillary_info']
+    dec = p.analyses[Decompiler].prep()(f, cfg=cfg.model)
+    if dec.codegen is not None:
+        print(dec.codegen.text)
+    else:
+        print("Failed to decompile function %r." % f)
+        assert False
+
+
+def test_decompiling_switch0_x86_64():
+
+    bin_path = os.path.join(test_location, "x86_64", "switch_0")
+    p = angr.Project(bin_path, auto_load_libs=False)
+
+    cfg = p.analyses[CFGFast].prep()(normalize=True, data_references=True)
+
+    f = cfg.functions['main']
+    dec = p.analyses[Decompiler].prep()(f, cfg=cfg.model)
+
+    if dec.codegen is not None:
+        code = dec.codegen.text
+        assert "switch" in code
+        assert "case 1:" in code
+        assert "case 2:" in code
+        assert "case 3:" in code
+        assert "case 4:" in code
+        assert "case 5:" in code
+        assert "case 6:" in code
+        assert "case 7:" in code
+        assert "default:" in code
+
+        print(dec.codegen.text)
+    else:
+        print("Failed to decompile function %r." % f)
+        assert False
+
+
+def test_decompiling_switch1_x86_64():
+
+    bin_path = os.path.join(test_location, "x86_64", "switch_1")
+    p = angr.Project(bin_path, auto_load_libs=False)
+
+    cfg = p.analyses[CFGFast].prep()(normalize=True, data_references=True)
+
+    # disable eager returns simplifier
+    all_optimization_passes = angr.analyses.decompiler.optimization_passes.get_default_optimization_passes("AMD64",
+                                                                                                           "linux")
+    all_optimization_passes = [ p for p in all_optimization_passes
+                                if p is not angr.analyses.decompiler.optimization_passes.EagerReturnsSimplifier ]
+
+    f = cfg.functions['main']
+    dec = p.analyses[Decompiler].prep()(f, cfg=cfg.model, optimization_passes=all_optimization_passes)
+    if dec.codegen is not None:
+        code = dec.codegen.text
+        assert "switch" in code
+        assert "case 1:" in code
+        assert "case 2:" in code
+        assert "case 3:" in code
+        assert "case 4:" in code
+        assert "case 5:" in code
+        assert "case 6:" in code
+        assert "case 7:" in code
+        assert "case 8:" in code
+        assert "default:" not in code
+
+        print(dec.codegen.text)
+    else:
+        print("Failed to decompile function %r." % f)
+        assert False
+
+
+def test_decompiling_switch2_x86_64():
+
+    bin_path = os.path.join(test_location, "x86_64", "switch_2")
+    p = angr.Project(bin_path, auto_load_libs=False)
+
+    cfg = p.analyses[CFGFast].prep()(normalize=True, data_references=True)
+
+    # disable eager returns simplifier
+    all_optimization_passes = angr.analyses.decompiler.optimization_passes.get_default_optimization_passes("AMD64",
+                                                                                                           "linux")
+    all_optimization_passes = [ p for p in all_optimization_passes
+                                if p is not angr.analyses.decompiler.optimization_passes.EagerReturnsSimplifier ]
+
+    f = cfg.functions['main']
+    dec = p.analyses[Decompiler].prep()(f, cfg=cfg.model, optimization_passes=all_optimization_passes)
+    if dec.codegen is not None:
+        code = dec.codegen.text
+        assert "switch" in code
+        assert "case 1:" in code
+        assert "case 2:" in code
+        assert "case 3:" in code
+        assert "case 4:" in code
+        assert "case 5:" in code
+        assert "case 6:" in code
+        assert "case 7:" in code
+        assert "case 8:" not in code
+        assert "default:" in code
+
+        assert code.count("break;") == 4
+
+        print(dec.codegen.text)
     else:
         print("Failed to decompile function %r." % f)
         assert False
@@ -428,40 +388,37 @@
     assert "set_program_name(" in dec.codegen.text
     assert "setlocale(" in dec.codegen.text
     assert "usage();" in dec.codegen.text
->>>>>>> 0924bde7
-
-        # constant propagation was failing. see https://github.com/angr/angr/issues/2659
-        assert code.count("32 <=") == 0 and code.count("32 >") == 0 and \
-               code.count("((int)32) <=") == 0 and code.count("((int)32) >") == 0
-        if "*(&stack_base-56:32)" in code:
-            assert code.count("32") == 3
-        else:
-            assert code.count("32") == 2
-
-    def test_decompiling_true_a_x86_64_0(self):
-        bin_path = os.path.join(test_location, "x86_64", "true_a")
-        p = angr.Project(bin_path, auto_load_libs=False, load_debug_info=True)
-
-        cfg = p.analyses[CFGFast].prep()(normalize=True, data_references=True)
-
-        # disable eager returns simplifier
-        all_optimization_passes = angr.analyses.decompiler.optimization_passes.get_default_optimization_passes("AMD64",
-                                                                                                               "linux")
-        all_optimization_passes = [p for p in all_optimization_passes
-                                   if p is not angr.analyses.decompiler.optimization_passes.EagerReturnsSimplifier]
-
-        f = cfg.functions[0x401e60]
-        dec = p.analyses[Decompiler].prep()(f, cfg=cfg.model, optimization_passes=all_optimization_passes)
-        print(dec.codegen.text)
-
-    def test_decompiling_true_a_x86_64_1(self):
-
-        bin_path = os.path.join(test_location, "x86_64", "true_a")
-        p = angr.Project(bin_path, auto_load_libs=False, load_debug_info=True)
-
-<<<<<<< HEAD
-        cfg = p.analyses[CFGFast].prep()(normalize=True, data_references=True)
-=======
+
+
+def test_decompiling_1after909_verify_password():
+
+    bin_path = os.path.join(test_location, "x86_64", "1after909")
+    p = angr.Project(bin_path, auto_load_libs=False)
+
+    cfg = p.analyses[CFGFast].prep()(normalize=True, data_references=True)
+
+    # verify_password
+    f = cfg.functions['verify_password']
+    # recover calling convention
+    p.analyses[VariableRecoveryFast].prep()(f)
+    cca = p.analyses[CallingConventionAnalysis].prep()(f)
+    f.calling_convention = cca.cc
+    f.prototype = cca.prototype
+    dec = p.analyses[Decompiler].prep()(f, cfg=cfg.model)
+    if dec.codegen is None:
+        print("Failed to decompile function %r." % f)
+        assert False
+
+    code = dec.codegen.text
+    print(code)
+    assert "stack_base" not in code, "Some stack variables are not recognized"
+
+    m = re.search(r"strncmp\(a1, \S+, 0x40\)", code)
+    assert m is not None
+    strncmp_expr = m.group(0)
+    strncmp_stmt = strncmp_expr + ";"
+    assert strncmp_stmt not in code, "Call expressions folding failed for strncmp()"
+
     lines = code.split("\n")
     for line in lines:
         if '"%02x"' in line:
@@ -470,73 +427,39 @@
                 "Failed to find v0, v1, and v2 in the same line. Is propagator over-propagating?"
 
     assert "= sprintf" not in code, "Failed to remove the unused return value of sprintf()"
->>>>>>> 0924bde7
-
-        # disable eager returns simplifier
-        all_optimization_passes = angr.analyses.decompiler.optimization_passes.get_default_optimization_passes("AMD64",
-                                                                                                               "linux")
-        all_optimization_passes = [p for p in all_optimization_passes
-                                   if p is not angr.analyses.decompiler.optimization_passes.EagerReturnsSimplifier]
-
-        f = cfg.functions[0x404410]
-        dec = p.analyses[Decompiler].prep()(f, cfg=cfg.model, optimization_passes=all_optimization_passes)
-        print(dec.codegen.text)
-
-    def test_decompiling_true_1804_x86_64(self):
-        # true in Ubuntu 18.04, with -O2, has special optimizations that
-        # may mess up the way we structure loops and conditionals
-
-        bin_path = os.path.join(test_location, "x86_64", "true_ubuntu1804")
-        p = angr.Project(bin_path, auto_load_libs=False)
-
-        cfg = p.analyses.CFG(normalize=True, data_references=True)
-
-        f = cfg.functions["usage"]
-        dec = p.analyses.Decompiler(f, cfg=cfg.model)
-        print(dec.codegen.text)
-
-    def test_decompiling_true_mips64(self):
-
-        bin_path = os.path.join(test_location, "mips64", "true")
-        p = angr.Project(bin_path, auto_load_libs=False, load_debug_info=False)
-        cfg = p.analyses[CFGFast].prep()(normalize=True, data_references=True)
-
-        all_optimization_passes = angr.analyses.decompiler.optimization_passes.get_default_optimization_passes("MIPS64",
-                                                                                                               "linux")
-
-        f = cfg.functions['main']
-        dec = p.analyses[Decompiler].prep()(f, cfg=cfg.model, optimization_passes=all_optimization_passes)
-        # make sure strings exist
-        assert '"coreutils"' in dec.codegen.text
-        assert '"/usr/local/share/locale"' in dec.codegen.text
-        assert '"--help"' in dec.codegen.text
-        assert '"Jim Meyering"' in dec.codegen.text
-        # make sure function calls exist
-        assert "set_program_name(" in dec.codegen.text
-        assert "setlocale(" in dec.codegen.text
-        assert "usage();" in dec.codegen.text
-
-    def test_decompiling_1after909_verify_password(self):
-
-        bin_path = os.path.join(test_location, "x86_64", "1after909")
-        p = angr.Project(bin_path, auto_load_libs=False)
-
-        cfg = p.analyses[CFGFast].prep()(normalize=True, data_references=True)
-
-        # verify_password
-        f = cfg.functions['verify_password']
-        # recover calling convention
-        p.analyses[VariableRecoveryFast].prep()(f)
-        cca = p.analyses[CallingConventionAnalysis].prep()(f)
-        f.calling_convention = cca.cc
-        f.prototype = cca.prototype
-        dec = p.analyses[Decompiler].prep()(f, cfg=cfg.model)
-        if dec.codegen is None:
-            print("Failed to decompile function %r." % f)
-            assert False
-
-<<<<<<< HEAD
-=======
+
+
+def test_decompiling_1after909_doit():
+
+    # the doit() function has an abnormal loop at 0x1d47 - 0x1da1 - 0x1d73
+
+    bin_path = os.path.join(test_location, "x86_64", "1after909")
+    p = angr.Project(bin_path, auto_load_libs=False)
+
+    cfg = p.analyses[CFGFast].prep()(normalize=True, data_references=True)
+    p.analyses[CompleteCallingConventionsAnalysis].prep()(recover_variables=True)
+
+    # doit
+    f = cfg.functions['doit']
+    optimization_passes = angr.analyses.decompiler.optimization_passes.get_default_optimization_passes(
+        p.arch, p.simos.name
+    )
+    if angr.analyses.decompiler.optimization_passes.EagerReturnsSimplifier not in optimization_passes:
+        optimization_passes += [
+            angr.analyses.decompiler.optimization_passes.EagerReturnsSimplifier,
+    ]
+    dec = p.analyses[Decompiler].prep()(f, cfg=cfg.model, optimization_passes=optimization_passes)
+    if dec.codegen is None:
+        print("Failed to decompile function %r." % f)
+        assert False
+
+    code = dec.codegen.text
+    print(code)
+    # with EagerReturnSimplifier applied, there should be no goto!
+    assert "goto" not in code.lower(), "Found goto statements. EagerReturnSimplifier might have failed."
+    # with global variables discovered, there should not be any loads of constant addresses.
+    assert "fflush(stdout);" in code.lower()
+
     assert code.count("access(") == 2, "The decompilation should contain 2 calls to access(), but instead %d calls are present." % code.count("access(")
 
     m = re.search(r"if \([\S]*access\(&[\S]+, [\S]+\) == -1\)", code)
@@ -565,307 +488,312 @@
     func = cfg.functions[0x41d000]
     dec = p.analyses[Decompiler].prep()(func, cfg=cfg.model)
     if dec.codegen is not None:
->>>>>>> 0924bde7
         code = dec.codegen.text
         print(code)
-        assert "stack_base" not in code, "Some stack variables are not recognized"
-
-        m = re.search(r"strncmp\(a1, \S+, 0x40\)", code)
-        assert m is not None
-        strncmp_expr = m.group(0)
-        strncmp_stmt = strncmp_expr + ";"
-        assert strncmp_stmt not in code, "Call expressions folding failed for strncmp()"
-
-        assert "= sprintf" not in code, "Failed to remove the unused return value of sprintf()"
-
-    def test_decompiling_1after909_doit(self):
-
-        # the doit() function has an abnormal loop at 0x1d47 - 0x1da1 - 0x1d73
-
-        bin_path = os.path.join(test_location, "x86_64", "1after909")
-        p = angr.Project(bin_path, auto_load_libs=False)
-
-        cfg = p.analyses[CFGFast].prep()(normalize=True, data_references=True)
-        p.analyses[CompleteCallingConventionsAnalysis].prep()(recover_variables=True)
-
-        # doit
-        f = cfg.functions['doit']
-        optimization_passes = angr.analyses.decompiler.optimization_passes.get_default_optimization_passes(
-            p.arch, p.simos.name
-        )
-        if angr.analyses.decompiler.optimization_passes.EagerReturnsSimplifier not in optimization_passes:
-            optimization_passes += [
-                angr.analyses.decompiler.optimization_passes.EagerReturnsSimplifier,
-            ]
-        dec = p.analyses[Decompiler].prep()(f, cfg=cfg.model, optimization_passes=optimization_passes)
-        if dec.codegen is None:
-            print("Failed to decompile function %r." % f)
-            assert False
-
-        code = dec.codegen.text
-        print(code)
-        # with EagerReturnSimplifier applied, there should be no goto!
-        assert "goto" not in code.lower(), "Found goto statements. EagerReturnSimplifier might have failed."
-        # with global variables discovered, there should not be any loads of constant addresses.
-        assert "fflush(stdout);" in code.lower()
-
-        m = re.search(r"if \([\S]*access\(&[\S]+, [\S]+\) != 0\)", code)
-        assert m is not None, "The if branch at 0x401c91 is not found. Structurer is incorrectly removing conditionals."
-
-        # Arguments to the convert call should be fully folded into the call statement itself
-        code_lines = [line.strip(" ") for line in code.split("\n")]
-        for i, line in enumerate(code_lines):
-            if "convert(" in line:
-                # the previous line must be a curly brace
-                assert i > 0
-                assert code_lines[i - 1] == "{", "Some arguments to convert() are probably not folded into this call " \
-                                                 "statement."
-                break
-        else:
-            assert False, "Call to convert() is not found in decompilation output."
-
-    def test_decompiling_libsoap(self):
-
-        bin_path = os.path.join(test_location, "armel", "libsoap.so")
-        p = angr.Project(bin_path, auto_load_libs=False)
-
-        cfg = p.analyses[CFGFast].prep()(data_references=True, normalize=True)
-
-        func = cfg.functions[0x41d000]
-        dec = p.analyses[Decompiler].prep()(func, cfg=cfg.model)
-        if dec.codegen is not None:
-            code = dec.codegen.text
-            print(code)
-            assert code
-        else:
-            print("Failed to decompile function %r." % func)
-            assert False
-
-    def test_decompiling_no_arguments_in_variable_list(self):
-
-        # function arguments should never appear in the variable list
-        bin_path = os.path.join(test_location, "x86_64", "test_arrays")
-        p = angr.Project(bin_path, auto_load_libs=False)
-
-        cfg = p.analyses[CFGFast].prep()(data_references=True, normalize=True)
-        _ = p.analyses[CompleteCallingConventionsAnalysis].prep()(recover_variables=True)
-
-        func = cfg.functions['main']
-
-        dec = p.analyses[Decompiler].prep()(func, cfg=cfg.model)
-        code = dec.codegen.text
-        print(code)
-
-        argc_name = " a0"  # update this variable once the decompiler picks up argument names from the common
-        # definition of main()
-        assert argc_name in code
-        assert code.count(argc_name) == 1  # it should only appear once
-
-    def test_decompiling_strings_c_representation(self):
-
-        input_expected = [("""Foo"bar""", "\"Foo\\\"bar\""),
-                          ("""Foo'bar""", "\"Foo'bar\"")]
-
-        for (_input, expected) in input_expected:
-            result = angr.analyses.decompiler.structured_codegen.c.CConstant.str_to_c_str(_input)
-            assert result == expected
-
-    def test_decompiling_strings_local_strlen(self):
-        bin_path = os.path.join(test_location, "x86_64", "types", "strings")
-        p = angr.Project(bin_path, auto_load_libs=False)
-
-        cfg = p.analyses[CFGFast].prep()(data_references=True, normalize=True)
-        func = cfg.functions['local_strlen']
-
-        _ = p.analyses[VariableRecoveryFast].prep()(func)
-        cca = p.analyses[CallingConventionAnalysis].prep()(func, cfg=cfg.model)
-        func.calling_convention = cca.cc
-        func.prototype = cca.prototype
-
-        dec = p.analyses[Decompiler].prep()(func, cfg=cfg.model)
-        assert dec.codegen is not None, "Failed to decompile function %r." % func
-
-        code = dec.codegen.text
-        print(code)
-        # Make sure argument a0 is correctly typed to char*
-        lines = code.split("\n")
-        assert "local_strlen(char *a0)" in lines[0], "Argument a0 seems to be incorrectly typed: %s" % lines[0]
-
-    def test_decompiling_strings_local_strcat(self):
-        bin_path = os.path.join(test_location, "x86_64", "types", "strings")
-        p = angr.Project(bin_path, auto_load_libs=False)
-
-        cfg = p.analyses[CFGFast].prep()(data_references=True, normalize=True)
-        func = cfg.functions['local_strcat']
-
-        _ = p.analyses[VariableRecoveryFast].prep()(func)
-        cca = p.analyses[CallingConventionAnalysis].prep()(func, cfg=cfg.model)
-        func.calling_convention = cca.cc
-        func.prototype = cca.prototype
-
-        dec = p.analyses[Decompiler].prep()(func, cfg=cfg.model)
-        assert dec.codegen is not None, "Failed to decompile function %r." % func
-
-        code = dec.codegen.text
-        print(code)
-        # Make sure argument a0 is correctly typed to char*
-        lines = code.split("\n")
-        assert "local_strcat(char *a0, char *a1)" in lines[0], \
-            "Argument a0 and a1 seem to be incorrectly typed: %s" % lines[0]
-
-    def test_decompiling_strings_local_strcat_with_local_strlen(self):
-        bin_path = os.path.join(test_location, "x86_64", "types", "strings")
-        p = angr.Project(bin_path, auto_load_libs=False)
-
-        cfg = p.analyses[CFGFast].prep()(data_references=True, normalize=True)
-        func_strlen = cfg.functions['local_strlen']
-        _ = p.analyses[VariableRecoveryFast].prep()(func_strlen)
-        cca = p.analyses[CallingConventionAnalysis].prep()(func_strlen, cfg=cfg.model)
-        func_strlen.calling_convention = cca.cc
-        func_strlen.prototype = cca.prototype
-        p.analyses[Decompiler].prep()(func_strlen, cfg=cfg.model)
-
-        func = cfg.functions['local_strcat']
-
-        _ = p.analyses[VariableRecoveryFast].prep()(func)
-        cca = p.analyses[CallingConventionAnalysis].prep()(func, cfg=cfg.model)
-        func.calling_convention = cca.cc
-        func.prototype = cca.prototype
-
-        dec = p.analyses[Decompiler].prep()(func, cfg=cfg.model)
-        assert dec.codegen is not None, "Failed to decompile function %r." % func
-
-        code = dec.codegen.text
-        print(code)
-        # Make sure argument a0 is correctly typed to char*
-        lines = code.split("\n")
-        assert "local_strcat(char *a0, char *a1)" in lines[0], \
-            "Argument a0 and a1 seem to be incorrectly typed: %s" % lines[0]
-
-    def test_decompilation_call_expr_folding(self):
-        bin_path = os.path.join(test_location, "x86_64", "decompiler", "call_expr_folding")
-        p = angr.Project(bin_path, auto_load_libs=False)
-
-        cfg = p.analyses[CFGFast].prep()(data_references=True, normalize=True)
-
-        func_0 = cfg.functions['strlen_should_fold']
-        opt = [o for o in angr.analyses.decompiler.decompilation_options.options if o.param == "remove_dead_memdefs"][0]
-        dec = p.analyses[Decompiler].prep()(func_0, cfg=cfg.model, options=[(opt, True)])
-        code = dec.codegen.text
-        print(code)
-        m = re.search(r"v(\d+) = \(int\)strlen\(&v(\d+)\);", code)  # e.g., s_428 = (int)strlen(&s_418);
-        assert m is not None, "The result of strlen() should be directly assigned to a stack " \
-                              "variable because of call-expression folding."
-        assert m.group(1) != m.group(2)
-
-        func_1 = cfg.functions['strlen_should_not_fold']
-        dec = p.analyses[Decompiler].prep()(func_1, cfg=cfg.model)
-        code = dec.codegen.text
-        print(code)
-        assert code.count("strlen(") == 1
-
-        func_2 = cfg.functions['strlen_should_not_fold_into_loop']
-        dec = p.analyses[Decompiler].prep()(func_2, cfg=cfg.model)
-        code = dec.codegen.text
-        print(code)
-        assert code.count("strlen(") == 1
-
-    def test_decompilation_call_expr_folding_mips64_true(self):
-
-        # This test is to ensure call expression folding correctly replaces call expressions in return statements
-        bin_path = os.path.join(test_location, "mips64", "true")
-        p = angr.Project(bin_path, auto_load_libs=False)
-
-        cfg = p.analyses[CFGFast].prep()(data_references=True, normalize=True)
-
-        func_0 = cfg.functions['version_etc']
-        dec = p.analyses[Decompiler].prep()(func_0, cfg=cfg.model)
-        code = dec.codegen.text
-        print(code)
-        assert "version_etc_va(" in code
-
-    def test_decompilation_call_expr_folding_x8664_calc(self):
-
-        # This test is to ensure call expression folding do not re-use out-dated definitions when folding expressions
-        bin_path = os.path.join(test_location, "x86_64", "calc")
-        p = angr.Project(bin_path, auto_load_libs=False)
-
-        cfg = p.analyses[CFGFast].prep()(data_references=True, normalize=True)
-        _ = p.analyses.CompleteCallingConventions(recover_variables=True)
-
-        func_0 = cfg.functions['main']
-        dec = p.analyses[Decompiler].prep()(func_0, cfg=cfg.model)
-        code = dec.codegen.text
-        print(code)
-
-        assert "root(" in code
-        assert "strlen(" in code  # incorrect call expression folding would fold root() into printf() and remove
-        # strlen()
-        assert "printf(" in code
-
-        lines = code.split("\n")
-        # make sure root() and strlen() appear within the same line
-        for line in lines:
-            if "root(" in line:
-                assert "strlen(" in line
-
-    def test_decompilation_excessive_condition_removal(self):
-        bin_path = os.path.join(test_location, "x86_64", "decompiler", "bf")
-        p = angr.Project(bin_path, auto_load_libs=False)
-
-        cfg = p.analyses[CFGFast].prep()(data_references=True, normalize=True)
-
-        func = cfg.functions[0x100003890]
-
-        dec = p.analyses[Decompiler].prep()(func, cfg=cfg.model)
-        code = dec.codegen.text
-        print(code)
-
-        code = code.replace(" ", "").replace("\n", "")
-        # s_1a += 1 should not be wrapped inside any if-statements. it is always reachable.
-        assert "}v4+=1;}" in code or "}v4+=0x1;}" in code
-
-    def test_decompilation_excessive_goto_removal(self):
-        bin_path = os.path.join(test_location, "x86_64", "decompiler", "bf")
-        p = angr.Project(bin_path, auto_load_libs=False)
-
-        cfg = p.analyses[CFGFast].prep()(data_references=True, normalize=True)
-
-        func = cfg.functions[0x100003890]
-
-        dec = p.analyses[Decompiler].prep()(func, cfg=cfg.model)
-        code = dec.codegen.text
-        print(code)
-
-        assert "goto" not in code
-
-    def test_decompilation_switch_case_structuring_with_removed_nodes(self):
-
-        # Some jump table entries are fully folded into their successors. Structurer should be able to handle this case.
-        bin_path = os.path.join(test_location, "x86_64", "decompiler", "union")
-        p = angr.Project(bin_path, auto_load_libs=False)
-
-        cfg = p.analyses[CFGFast].prep()(data_references=True, normalize=True)
-
-        func = cfg.functions["build_date"]
-        dec = p.analyses[Decompiler].prep()(func, cfg=cfg.model)
-        code = dec.codegen.text
-        print(code)
-
-        n = code.count("switch")
-        assert n == 2, f"Expect two switch-case constructs, only found {n} instead."
-
-    def test_decompilation_x86_64_stack_arguments(self):
-
-        # Arguments passed on the stack should not go missing
-        bin_path = os.path.join(test_location, "x86_64", "decompiler", "union")
-        p = angr.Project(bin_path, auto_load_libs=False)
-
-        cfg = p.analyses[CFGFast].prep()(data_references=True, normalize=True)
-
-<<<<<<< HEAD
-        func = cfg.functions["build_date"]
-=======
+        assert code
+    else:
+        print("Failed to decompile function %r." % func)
+        assert False
+
+
+def test_decompiling_no_arguments_in_variable_list():
+
+    # function arguments should never appear in the variable list
+    bin_path = os.path.join(test_location, "x86_64", "test_arrays")
+    p = angr.Project(bin_path, auto_load_libs=False)
+
+    cfg = p.analyses[CFGFast].prep()(data_references=True, normalize=True)
+    _ = p.analyses[CompleteCallingConventionsAnalysis].prep()(recover_variables=True)
+
+    func = cfg.functions['main']
+
+    dec = p.analyses[Decompiler].prep()(func, cfg=cfg.model)
+    code = dec.codegen.text
+    print(code)
+
+    argc_name = " a0"  # update this variable once the decompiler picks up argument names from the common definition of
+                       # main()
+    assert argc_name in code
+    assert code.count(argc_name) == 1  # it should only appear once
+
+def test_decompiling_strings_c_representation():
+
+    input_expected = [("""Foo"bar""", "\"Foo\\\"bar\""),
+                      ("""Foo'bar""", "\"Foo'bar\"")]
+
+    for (_input, expected) in input_expected:
+        result = angr.analyses.decompiler.structured_codegen.c.CConstant.str_to_c_str(_input)
+        assert result == expected
+
+def test_decompiling_strings_local_strlen():
+    bin_path = os.path.join(test_location, "x86_64", "types", "strings")
+    p = angr.Project(bin_path, auto_load_libs=False)
+
+    cfg = p.analyses[CFGFast].prep()(data_references=True, normalize=True)
+    func = cfg.functions['local_strlen']
+
+    _ = p.analyses[VariableRecoveryFast].prep()(func)
+    cca = p.analyses[CallingConventionAnalysis].prep()(func, cfg=cfg.model)
+    func.calling_convention = cca.cc
+    func.prototype = cca.prototype
+
+    dec = p.analyses[Decompiler].prep()(func, cfg=cfg.model)
+    assert dec.codegen is not None, "Failed to decompile function %r." % func
+
+    code = dec.codegen.text
+    print(code)
+    # Make sure argument a0 is correctly typed to char*
+    lines = code.split("\n")
+    assert "local_strlen(char *a0)" in lines[0], "Argument a0 seems to be incorrectly typed: %s" % lines[0]
+
+
+def test_decompiling_strings_local_strcat():
+    bin_path = os.path.join(test_location, "x86_64", "types", "strings")
+    p = angr.Project(bin_path, auto_load_libs=False)
+
+    cfg = p.analyses[CFGFast].prep()(data_references=True, normalize=True)
+    func = cfg.functions['local_strcat']
+
+    _ = p.analyses[VariableRecoveryFast].prep()(func)
+    cca = p.analyses[CallingConventionAnalysis].prep()(func, cfg=cfg.model)
+    func.calling_convention = cca.cc
+    func.prototype = cca.prototype
+
+    dec = p.analyses[Decompiler].prep()(func, cfg=cfg.model)
+    assert dec.codegen is not None, "Failed to decompile function %r." % func
+
+    code = dec.codegen.text
+    print(code)
+    # Make sure argument a0 is correctly typed to char*
+    lines = code.split("\n")
+    assert "local_strcat(char *a0, char *a1)" in lines[0], \
+        "Argument a0 and a1 seem to be incorrectly typed: %s" % lines[0]
+
+
+def test_decompiling_strings_local_strcat_with_local_strlen():
+    bin_path = os.path.join(test_location, "x86_64", "types", "strings")
+    p = angr.Project(bin_path, auto_load_libs=False)
+
+    cfg = p.analyses[CFGFast].prep()(data_references=True, normalize=True)
+    func_strlen = cfg.functions['local_strlen']
+    _ = p.analyses[VariableRecoveryFast].prep()(func_strlen)
+    cca = p.analyses[CallingConventionAnalysis].prep()(func_strlen, cfg=cfg.model)
+    func_strlen.calling_convention = cca.cc
+    func_strlen.prototype = cca.prototype
+    p.analyses[Decompiler].prep()(func_strlen, cfg=cfg.model)
+
+    func = cfg.functions['local_strcat']
+
+    _ = p.analyses[VariableRecoveryFast].prep()(func)
+    cca = p.analyses[CallingConventionAnalysis].prep()(func, cfg=cfg.model)
+    func.calling_convention = cca.cc
+    func.prototype = cca.prototype
+
+    dec = p.analyses[Decompiler].prep()(func, cfg=cfg.model)
+    assert dec.codegen is not None, "Failed to decompile function %r." % func
+
+    code = dec.codegen.text
+    print(code)
+    # Make sure argument a0 is correctly typed to char*
+    lines = code.split("\n")
+    assert "local_strcat(char *a0, char *a1)" in lines[0], \
+        "Argument a0 and a1 seem to be incorrectly typed: %s" % lines[0]
+
+
+def test_decompilation_call_expr_folding():
+    bin_path = os.path.join(test_location, "x86_64", "decompiler", "call_expr_folding")
+    p = angr.Project(bin_path, auto_load_libs=False)
+
+    cfg = p.analyses[CFGFast].prep()(data_references=True, normalize=True)
+
+    func_0 = cfg.functions['strlen_should_fold']
+    opt = [ o for o in angr.analyses.decompiler.decompilation_options.options if o.param == "remove_dead_memdefs" ][0]
+    dec = p.analyses[Decompiler].prep()(func_0, cfg=cfg.model, options=[(opt, True)])
+    code = dec.codegen.text
+    print(code)
+    m = re.search(r"v(\d+) = \(int\)strlen\(&v(\d+)\);", code)  # e.g., s_428 = (int)strlen(&s_418);
+    assert m is not None, "The result of strlen() should be directly assigned to a stack " \
+                          "variable because of call-expression folding."
+    assert m.group(1) != m.group(2)
+
+    func_1 = cfg.functions['strlen_should_not_fold']
+    dec = p.analyses[Decompiler].prep()(func_1, cfg=cfg.model)
+    code = dec.codegen.text
+    print(code)
+    assert code.count("strlen(") == 1
+
+    func_2 = cfg.functions['strlen_should_not_fold_into_loop']
+    dec = p.analyses[Decompiler].prep()(func_2, cfg=cfg.model)
+    code = dec.codegen.text
+    print(code)
+    assert code.count("strlen(") == 1
+
+
+def test_decompilation_call_expr_folding_mips64_true():
+
+    # This test is to ensure call expression folding correctly replaces call expressions in return statements
+    bin_path = os.path.join(test_location, "mips64", "true")
+    p = angr.Project(bin_path, auto_load_libs=False)
+
+    cfg = p.analyses[CFGFast].prep()(data_references=True, normalize=True)
+
+    func_0 = cfg.functions['version_etc']
+    dec = p.analyses[Decompiler].prep()(func_0, cfg=cfg.model)
+    code = dec.codegen.text
+    print(code)
+    assert "version_etc_va(" in code
+
+
+def test_decompilation_call_expr_folding_x8664_calc():
+
+    # This test is to ensure call expression folding do not re-use out-dated definitions when folding expressions
+    bin_path = os.path.join(test_location, "x86_64", "calc")
+    p = angr.Project(bin_path, auto_load_libs=False)
+
+    cfg = p.analyses[CFGFast].prep()(data_references=True, normalize=True)
+    _ = p.analyses.CompleteCallingConventions(recover_variables=True)
+
+    func_0 = cfg.functions['main']
+    dec = p.analyses[Decompiler].prep()(func_0, cfg=cfg.model)
+    code = dec.codegen.text
+    print(code)
+
+    assert "root(" in code
+    assert "strlen(" in code  # incorrect call expression folding would fold root() into printf() and remove strlen()
+    assert "printf(" in code
+
+    lines = code.split("\n")
+    # make sure root() and strlen() appear within the same line
+    for line in lines:
+        if "root(" in line:
+            assert "strlen(" in line
+
+
+def test_decompilation_excessive_condition_removal():
+    bin_path = os.path.join(test_location, "x86_64", "decompiler", "bf")
+    p = angr.Project(bin_path, auto_load_libs=False)
+
+    cfg = p.analyses[CFGFast].prep()(data_references=True, normalize=True)
+
+    func = cfg.functions[0x100003890]
+
+    dec = p.analyses[Decompiler].prep()(func, cfg=cfg.model)
+    code = dec.codegen.text
+    print(code)
+
+    code = code.replace(" ", "").replace("\n", "")
+    # s_1a += 1 should not be wrapped inside any if-statements. it is always reachable.
+    assert "}v4+=1;}" in code or "}v4+=0x1;}" in code
+
+
+def test_decompilation_excessive_goto_removal():
+    bin_path = os.path.join(test_location, "x86_64", "decompiler", "bf")
+    p = angr.Project(bin_path, auto_load_libs=False)
+
+    cfg = p.analyses[CFGFast].prep()(data_references=True, normalize=True)
+
+    func = cfg.functions[0x100003890]
+
+    dec = p.analyses[Decompiler].prep()(func, cfg=cfg.model)
+    code = dec.codegen.text
+    print(code)
+
+    assert "goto" not in code
+
+
+def test_decompilation_switch_case_structuring_with_removed_nodes():
+
+    # Some jump table entries are fully folded into their successors. Structurer should be able to handle this case.
+    bin_path = os.path.join(test_location, "x86_64", "decompiler", "union")
+    p = angr.Project(bin_path, auto_load_libs=False)
+
+    cfg = p.analyses[CFGFast].prep()(data_references=True, normalize=True)
+
+    func = cfg.functions["build_date"]
+    dec = p.analyses[Decompiler].prep()(func, cfg=cfg.model)
+    code = dec.codegen.text
+    print(code)
+
+    n = code.count("switch")
+    assert n == 2, f"Expect two switch-case constructs, only found {n} instead."
+
+
+def test_decompilation_x86_64_stack_arguments():
+
+    # Arguments passed on the stack should not go missing
+    bin_path = os.path.join(test_location, "x86_64", "decompiler", "union")
+    p = angr.Project(bin_path, auto_load_libs=False)
+
+    cfg = p.analyses[CFGFast].prep()(data_references=True, normalize=True)
+
+    func = cfg.functions["build_date"]
+
+    # no dead memdef removal
+    dec = p.analyses[Decompiler].prep()(func, cfg=cfg.model)
+    code = dec.codegen.text
+    print(code)
+
+    lines = code.split("\n")
+    for line in lines:
+        if "snprintf" in line:
+            # The line should look like this:
+            #   v0 = (int)snprintf(v32[8], (v43 + 0x1) * 0x2 + 0x1a, "%s, %.2d %s %d %.2d:%.2d:%.2d GMT\r\n", &v34,
+            #   ((long long)v35), &v33, ((long long)v36 + 1900), ((long long)v35), ((long long)v35), ((long long)v35));
+            assert line.count(',') == 10, "There is a missing stack argument."
+            break
+    else:
+        assert False, "The line with snprintf() is not found."
+
+    # with dead memdef removal
+    opt = [o for o in angr.analyses.decompiler.decompilation_options.options if o.param == "remove_dead_memdefs"][0]
+    # kill the cache since variables to statements won't match any more - variables are re-discovered with the new
+    # option.
+    p.kb.structured_code.cached.clear()
+    dec = p.analyses[Decompiler].prep()(func, cfg=cfg.model, options=[(opt, True)])
+    code = dec.codegen.text
+    print(code)
+
+    lines = code.split("\n")
+    for line in lines:
+        if "snprintf" in line:
+            # The line should look like this:
+            #   v0 = (int)snprintf(v32[8], (v43 + 0x1) * 0x2 + 0x1a, "%s, %.2d %s %d %.2d:%.2d:%.2d GMT\r\n", &v34,
+            #   ((long long)v35), &v33, ((long long)v36 + 1900), ((long long)v35), ((long long)v35), ((long long)v35));
+            assert line.count(',') == 10, "There is a missing stack argument."
+            break
+    else:
+        assert False, "The line with snprintf() is not found."
+
+
+def test_decompiling_amp_challenge03_arm():
+    bin_path = os.path.join(test_location, "armhf", "decompiler", "challenge_03")
+    p = angr.Project(bin_path, auto_load_libs=False)
+
+    cfg = p.analyses[CFGFast].prep()(data_references=True, normalize=True)
+    p.analyses[CompleteCallingConventionsAnalysis].prep()(recover_variables=True)
+    func = cfg.functions['main']
+
+    dec = p.analyses[Decompiler].prep()(func, cfg=cfg.model)
+    code = dec.codegen.text
+    print(code)
+
+    # make sure there are no empty code blocks
+    code = code.replace(" ", "").replace("\n", "")
+    assert "{}" not in code, "Found empty code blocks in decompilation output. This may indicate some assignments " \
+                             "are incorrectly removed."
+
+
+def test_decompiling_fauxware_mipsel():
+    bin_path = os.path.join(test_location, "mipsel", "fauxware")
+    p = angr.Project(bin_path, auto_load_libs=False)
+
+    cfg = p.analyses[CFGFast].prep()(data_references=True, normalize=True)
+    func = cfg.functions['main']
+
+    dec = p.analyses[Decompiler].prep()(func, cfg=cfg.model)
+    code = dec.codegen.text
+    print(code)
+
     # The function calls must be correctly decompiled
     assert "puts(" in code
     assert "read(" in code
@@ -873,223 +801,143 @@
     # The string references must be correctly recovered
     assert '"Username: "' in code
     assert '"Password: "' in code
->>>>>>> 0924bde7
-
-        # no dead memdef removal
-        dec = p.analyses[Decompiler].prep()(func, cfg=cfg.model)
-        code = dec.codegen.text
-        print(code)
-
-        lines = code.split("\n")
-        for line in lines:
-            if "snprintf" in line:
-                # The line should look like this: v0 = (int)snprintf(v32[8], (v43 + 0x1) * 0x2 + 0x1a, "%s,
-                # %.2d %s %d %.2d:%.2d:%.2d GMT\r\n", &v34, ((long long)v35), &v33, ((long long)v36 + 1900),
-                # ((long long)v35), ((long long)v35), ((long long)v35));
-                assert line.count(',') == 10, "There is a missing stack argument."
-                break
-        else:
-            assert False, "The line with snprintf() is not found."
-
-        # with dead memdef removal
-        opt = [o for o in angr.analyses.decompiler.decompilation_options.options if o.param == "remove_dead_memdefs"][0]
-        # kill the cache since variables to statements won't match any more - variables are re-discovered with the new
-        # option.
-        p.kb.structured_code.cached.clear()
-        dec = p.analyses[Decompiler].prep()(func, cfg=cfg.model, options=[(opt, True)])
-        code = dec.codegen.text
-        print(code)
-
-        lines = code.split("\n")
-        for line in lines:
-            if "snprintf" in line:
-                # The line should look like this: v0 = (int)snprintf(v32[8], (v43 + 0x1) * 0x2 + 0x1a, "%s,
-                # %.2d %s %d %.2d:%.2d:%.2d GMT\r\n", &v34, ((long long)v35), &v33, ((long long)v36 + 1900),
-                # ((long long)v35), ((long long)v35), ((long long)v35));
-                assert line.count(',') == 10, "There is a missing stack argument."
-                break
-        else:
-            assert False, "The line with snprintf() is not found."
-
-    def test_decompiling_amp_challenge03_arm(self):
-        bin_path = os.path.join(test_location, "armhf", "decompiler", "challenge_03")
-        p = angr.Project(bin_path, auto_load_libs=False)
-
-        cfg = p.analyses[CFGFast].prep()(data_references=True, normalize=True)
-        p.analyses[CompleteCallingConventionsAnalysis].prep()(recover_variables=True)
-        func = cfg.functions['main']
-
-        dec = p.analyses[Decompiler].prep()(func, cfg=cfg.model)
-        code = dec.codegen.text
-        print(code)
-
-        # make sure there are no empty code blocks
-        code = code.replace(" ", "").replace("\n", "")
-        assert "{}" not in code, "Found empty code blocks in decompilation output. This may indicate some assignments " \
-                                 "are incorrectly removed."
-
-    def test_decompiling_fauxware_mipsel(self):
-        bin_path = os.path.join(test_location, "mipsel", "fauxware")
-        p = angr.Project(bin_path, auto_load_libs=False)
-
-        cfg = p.analyses[CFGFast].prep()(data_references=True, normalize=True)
-        func = cfg.functions['main']
-
-        dec = p.analyses[Decompiler].prep()(func, cfg=cfg.model)
-        code = dec.codegen.text
-        print(code)
-
-        # The function calls must be correctly decompiled
-        assert "puts(" in code
-        assert "read(" in code
-        assert "authenticate()" in code
-        # The string references must be correctly recovered
-        assert '"Username: "' in code
-        assert '"Password: "' in code
-
-    def test_stack_canary_removal_x8664_extra_exits(self):
-
-        # Test stack canary removal on functions with extra exit nodes (e.g., assert(false);) without stack canary
-        # checks
-        bin_path = os.path.join(test_location, "x86_64", "decompiler", "babyheap_level1_teaching1")
-        p = angr.Project(bin_path, auto_load_libs=False)
-
-        cfg = p.analyses[CFGFast].prep()(data_references=True, normalize=True)
-        func = cfg.functions['main']
-
-        dec = p.analyses[Decompiler].prep()(func, cfg=cfg.model)
-        code = dec.codegen.text
-        print(code)
-
-        # We should not find "__stack_chk_fail" in the code
-        assert "__stack_chk_fail" not in code
-
-    def test_ifelseif_x8664(self):
-
-        # nested if-else should be transformed to cascading if-elseif constructs
-        bin_path = os.path.join(test_location, "x86_64", "decompiler", "babyheap_level1_teaching1")
-        p = angr.Project(bin_path, auto_load_libs=False)
-
-        cfg = p.analyses[CFGFast].prep()(data_references=True, normalize=True)
-        func = cfg.functions['main']
-
-        dec = p.analyses[Decompiler].prep()(func, cfg=cfg.model)
-        code = dec.codegen.text
-
-        print(code)
-        assert code.count("else if") == 3
-
-    def test_decompiling_missing_function_call(self):
-        bin_path = os.path.join(test_location, "x86_64", "decompiler", "adams")
-        p = angr.Project(bin_path, auto_load_libs=False)
-
-        cfg = p.analyses[CFGFast].prep()(data_references=True, normalize=True)
-        func = cfg.functions['main']
-
-        dec = p.analyses[Decompiler].prep()(func, cfg=cfg.model)
-        code = dec.codegen.text
-
-        print(code)
-        # the call to fileno() should not go missing
-        assert code.count("fileno") == 1
-
-        code_without_spaces = code.replace(" ", "").replace("\n", "")
-        # make sure all break statements are followed by either "case " or "}"
-        replaced = code_without_spaces.replace("break;case", "")
-        replaced = replaced.replace("break;}", "")
-        assert "break" not in replaced
-
-    def test_decompiling_morton_my_message_callback(self):
-        bin_path = os.path.join(test_location, "x86_64", "decompiler", "morton")
-        p = angr.Project(bin_path, auto_load_libs=False)
-
-        cfg = p.analyses[CFGFast].prep()(data_references=True, normalize=True)
-        p.analyses[CompleteCallingConventionsAnalysis].prep()(recover_variables=True)
-
-        func = cfg.functions['my_message_callback']
-
-        dec = p.analyses[Decompiler].prep()(func, cfg=cfg.model)
-        code = dec.codegen.text
-
-        print(code)
-        # we should not propagate generate_random() calls into function arguments without removing the original call
-        # statement.
-        assert code.count("generate_random(") == 3
-        # we should be able to correctly figure out all arguments for mosquitto_publish() by analyzing call sites
-        assert code.count("mosquitto_publish()") == 0
-        assert code.count("mosquitto_publish(") == 6
-
-    def test_decompiling_morton_lib_handle__suback(self):
-        bin_path = os.path.join(test_location, "x86_64", "decompiler", "morton.libmosquitto.so.1")
-        p = angr.Project(bin_path, auto_load_libs=False)
-
-        cfg = p.analyses[CFGFast].prep()(data_references=True, normalize=True)
-        p.analyses[CompleteCallingConventionsAnalysis].prep()(recover_variables=True)
-
-        func = cfg.functions.function(name='handle__suback', plt=False)
-
-        dec = p.analyses[Decompiler].prep()(func, cfg=cfg.model)
-        code = dec.codegen.text
-
-        print(code)
-        assert "__stack_chk_fail" not in code  # stack canary checks should be removed by default
-
-    def test_decompiling_newburry_main(self):
-        bin_path = os.path.join(test_location, "x86_64", "decompiler", "newbury")
-        p = angr.Project(bin_path, auto_load_libs=False)
-
-        cfg = p.analyses[CFGFast].prep()(data_references=True, normalize=True)
-
-        func = cfg.functions['main']
-
-        dec = p.analyses[Decompiler].prep()(func, cfg=cfg.model)
-        code = dec.codegen.text
-
-        print(code)
-        # return statements should not be wrapped into a for statement
-        assert re.search(r"for[^\n]*return[^\n]*;", code) is None
-
-    def test_single_instruction_loop(self):
-        bin_path = os.path.join(test_location, "x86_64", "decompiler", "level_12_teaching")
-        p = angr.Project(bin_path, auto_load_libs=False)
-
-        cfg = p.analyses[CFGFast].prep()(data_references=True, normalize=True)
-
-        func = cfg.functions['main']
-
-        dec = p.analyses[Decompiler].prep()(func, cfg=cfg.model)
-        code = dec.codegen.text
-
-<<<<<<< HEAD
-        print(code)
-        code_without_spaces = code.replace(" ", "").replace("\n", "")
-        assert "while(true" not in code_without_spaces
-        assert "for(" in code_without_spaces
-
-    def test_simple_strcpy(self):
-        """
-        Original C: while (( *dst++ = *src++ ));
-        Ensures incremented src and dst are not accidentally used in copy statement.
-        """
-        bin_path = os.path.join(test_location, "x86_64", "test_simple_strcpy")
-        p = angr.Project(bin_path, auto_load_libs=False)
-
-        cfg = p.analyses.CFGFast(normalize=True)
-        p.analyses.CompleteCallingConventions(cfg=cfg, recover_variables=True)
-
-        f = p.kb.functions['simple_strcpy']
-        d = p.analyses.Decompiler(f, cfg=cfg.model)
-        print(d.codegen.text)
-        dw = d.codegen.cfunc.statements.statements[1]
-        assert isinstance(dw, angr.analyses.decompiler.structured_codegen.c.CDoWhileLoop)
-        stmts = dw.body.statements
-        assert len(stmts) == 5
-        assert stmts[1].lhs.unified_variable == stmts[0].rhs.unified_variable
-        assert stmts[3].lhs.unified_variable == stmts[2].rhs.unified_variable
-        assert stmts[4].lhs.variable.variable == stmts[2].lhs.variable
-        assert stmts[4].rhs.variable.variable == stmts[0].lhs.variable
-        assert dw.condition.lhs.expr.variable.variable == stmts[2].lhs.variable
-=======
+
+
+def test_stack_canary_removal_x8664_extra_exits():
+
+    # Test stack canary removal on functions with extra exit nodes (e.g., assert(false);) without stack canary checks
+    bin_path = os.path.join(test_location, "x86_64", "decompiler", "babyheap_level1_teaching1")
+    p = angr.Project(bin_path, auto_load_libs=False)
+
+    cfg = p.analyses[CFGFast].prep()(data_references=True, normalize=True)
+    func = cfg.functions['main']
+
+    dec = p.analyses[Decompiler].prep()(func, cfg=cfg.model)
+    code = dec.codegen.text
+    print(code)
+
+    # We should not find "__stack_chk_fail" in the code
+    assert "__stack_chk_fail" not in code
+
+
+def test_ifelseif_x8664():
+
+    # nested if-else should be transformed to cascading if-elseif constructs
+    bin_path = os.path.join(test_location, "x86_64", "decompiler", "babyheap_level1_teaching1")
+    p = angr.Project(bin_path, auto_load_libs=False)
+
+    cfg = p.analyses[CFGFast].prep()(data_references=True, normalize=True)
+    func = cfg.functions['main']
+
+    dec = p.analyses[Decompiler].prep()(func, cfg=cfg.model)
+    code = dec.codegen.text
+
+    print(code)
+    assert code.count("else if") == 3
+
+
+def test_decompiling_missing_function_call():
+    bin_path = os.path.join(test_location, "x86_64", "decompiler", "adams")
+    p = angr.Project(bin_path, auto_load_libs=False)
+
+    cfg = p.analyses[CFGFast].prep()(data_references=True, normalize=True)
+    func = cfg.functions['main']
+
+    dec = p.analyses[Decompiler].prep()(func, cfg=cfg.model)
+    code = dec.codegen.text
+
+    print(code)
+    # the call to fileno() should not go missing
+    assert code.count("fileno") == 1
+
+    code_without_spaces = code.replace(" ", "").replace("\n", "")
+    # make sure all break statements are followed by either "case " or "}"
+    replaced = code_without_spaces.replace("break;case", "")
+    replaced = replaced.replace("break;}", "")
+    assert "break" not in replaced
+
+
+def test_decompiling_morton_my_message_callback():
+    bin_path = os.path.join(test_location, "x86_64", "decompiler", "morton")
+    p = angr.Project(bin_path, auto_load_libs=False)
+
+    cfg = p.analyses[CFGFast].prep()(data_references=True, normalize=True)
+    p.analyses[CompleteCallingConventionsAnalysis].prep()(recover_variables=True)
+
+    func = cfg.functions['my_message_callback']
+
+    dec = p.analyses[Decompiler].prep()(func, cfg=cfg.model)
+    code = dec.codegen.text
+
+    print(code)
+    # we should not propagate generate_random() calls into function arguments without removing the original call
+    # statement.
+    assert code.count("generate_random(") == 3
+    # we should be able to correctly figure out all arguments for mosquitto_publish() by analyzing call sites
+    assert code.count("mosquitto_publish()") == 0
+    assert code.count("mosquitto_publish(") == 6
+
+
+def test_decompiling_morton_lib_handle__suback():
+    bin_path = os.path.join(test_location, "x86_64", "decompiler", "morton.libmosquitto.so.1")
+    p = angr.Project(bin_path, auto_load_libs=False)
+
+    cfg = p.analyses[CFGFast].prep()(data_references=True, normalize=True)
+    p.analyses[CompleteCallingConventionsAnalysis].prep()(recover_variables=True)
+
+    func = cfg.functions.function(name='handle__suback', plt=False)
+
+    dec = p.analyses[Decompiler].prep()(func, cfg=cfg.model)
+    code = dec.codegen.text
+
+    print(code)
+    assert "__stack_chk_fail" not in code  # stack canary checks should be removed by default
+
+
+def test_decompiling_newburry_main():
+    bin_path = os.path.join(test_location, "x86_64", "decompiler", "newbury")
+    p = angr.Project(bin_path, auto_load_libs=False)
+
+    cfg = p.analyses[CFGFast].prep()(data_references=True, normalize=True)
+
+    func = cfg.functions['main']
+
+    dec = p.analyses[Decompiler].prep()(func, cfg=cfg.model)
+    code = dec.codegen.text
+
+    print(code)
+    # return statements should not be wrapped into a for statement
+    assert re.search(r"for[^\n]*return[^\n]*;", code) is None
+
+
+def test_single_instruction_loop():
+    bin_path = os.path.join(test_location, "x86_64", "decompiler", "level_12_teaching")
+    p = angr.Project(bin_path, auto_load_libs=False)
+
+    cfg = p.analyses[CFGFast].prep()(data_references=True, normalize=True)
+
+    func = cfg.functions['main']
+
+    dec = p.analyses[Decompiler].prep()(func, cfg=cfg.model)
+    code = dec.codegen.text
+
+    print(code)
+    code_without_spaces = code.replace(" ", "").replace("\n", "")
+    assert "while(true" not in code_without_spaces
+    assert "for(" in code_without_spaces
+
+
+def test_simple_strcpy():
+    """
+    Original C: while (( *dst++ = *src++ ));
+    Ensures incremented src and dst are not accidentally used in copy statement.
+    """
+    bin_path = os.path.join(test_location, "x86_64", "test_simple_strcpy")
+    p = angr.Project(bin_path, auto_load_libs=False)
+
+    cfg = p.analyses.CFGFast(normalize=True)
+    p.analyses.CompleteCallingConventions(cfg=cfg, recover_variables=True)
+
     f = p.kb.functions['simple_strcpy']
     d = p.analyses.Decompiler(f, cfg=cfg.model)
     print(d.codegen.text)
@@ -1150,8 +998,9 @@
 
     assert "(False)" not in d.codegen.text
     assert "None" not in d.codegen.text
->>>>>>> 0924bde7
 
 
 if __name__ == "__main__":
-    unittest.main()+    for k, v in list(globals().items()):
+        if k.startswith('test_') and callable(v):
+            v()