--- conflicted
+++ resolved
@@ -1,14 +1,11 @@
-# pylint: disable=missing-class-docstring,disable=no-self-use
 import re
 import os
+import angr
 import unittest
-
-import angr
-<<<<<<< HEAD
-
-test_location = os.path.join(
-    os.path.dirname(os.path.realpath(__file__)), "..", "..", "binaries", "tests"
-)
+from angr.analyses import VariableRecoveryFast, CallingConventionAnalysis, \
+    CompleteCallingConventionsAnalysis, CFGFast, Decompiler
+
+test_location = os.path.join(os.path.dirname(os.path.realpath(__file__)), '..', '..', 'binaries', 'tests')
 
 
 class TestDecompiler(unittest.TestCase):
@@ -16,31 +13,29 @@
         bin_path = os.path.join(test_location, "x86_64", "all")
         p = angr.Project(bin_path, auto_load_libs=False, load_debug_info=True)
 
-        cfg = p.analyses.CFG(data_references=True, normalize=True)
+        cfg = p.analyses[CFGFast].prep()(data_references=True, normalize=True)
         for f in cfg.functions.values():
             if f.is_simprocedure:
                 print("Skipping SimProcedure %s." % repr(f))
                 continue
-            dec = p.analyses.Decompiler(f, cfg=cfg.model)
+            dec = p.analyses[Decompiler].prep()(f, cfg=cfg.model)
             if dec.codegen is not None:
                 print(dec.codegen.text)
             else:
                 print("Failed to decompile function %s." % repr(f))
 
     def test_decompiling_babypwn_i386(self):
-        bin_path = os.path.join(
-            test_location, "i386", "decompiler", "codegate2017_babypwn"
-        )
-        p = angr.Project(bin_path, auto_load_libs=False, load_debug_info=True)
-
-        cfg = p.analyses.CFG(normalize=True, data_references=True)
+        bin_path = os.path.join(test_location, "i386", "decompiler", "codegate2017_babypwn")
+        p = angr.Project(bin_path, auto_load_libs=False, load_debug_info=True)
+
+        cfg = p.analyses[CFGFast].prep()(normalize=True, data_references=True)
         for f in cfg.functions.values():
             if f.is_simprocedure:
                 print("Skipping SimProcedure %s." % repr(f))
                 continue
-            if f.addr not in (0x8048A71, 0x8048C6B):
+            if f.addr not in (0x8048a71, 0x8048c6b):
                 continue
-            dec = p.analyses.Decompiler(f, cfg=cfg.model)
+            dec = p.analyses[Decompiler].prep()(f, cfg=cfg.model)
             if dec.codegen is not None:
                 print(dec.codegen.text)
             else:
@@ -50,9 +45,9 @@
         bin_path = os.path.join(test_location, "x86_64", "decompiler", "loop")
         p = angr.Project(bin_path, auto_load_libs=False, load_debug_info=True)
 
-        cfg = p.analyses.CFG(normalize=True, data_references=True)
-        f = cfg.functions["loop"]
-        dec = p.analyses.Decompiler(f, cfg=cfg.model)
+        cfg = p.analyses[CFGFast].prep()(normalize=True, data_references=True)
+        f = cfg.functions['loop']
+        dec = p.analyses[Decompiler].prep()(f, cfg=cfg.model)
         if dec.codegen is not None:
 
             # it should be properly structured to a while loop without conditional breaks
@@ -61,29 +56,15 @@
             print(dec.codegen.text)
         else:
             print("Failed to decompile function %s." % repr(f))
-=======
-from angr.analyses import VariableRecoveryFast, CallingConventionAnalysis,\
-    CompleteCallingConventionsAnalysis, CFGFast, Decompiler
-test_location = os.path.join(os.path.dirname(os.path.realpath(__file__)), '..', '..', 'binaries', 'tests')
->>>>>>> 99b908da
 
     def test_decompiling_all_i386(self):
         bin_path = os.path.join(test_location, "i386", "all")
         p = angr.Project(bin_path, auto_load_libs=False, load_debug_info=True)
 
-        cfg = p.analyses.CFG(data_references=True, normalize=True)
-
-<<<<<<< HEAD
-        f = cfg.functions["main"]
-        dec = p.analyses.Decompiler(f, cfg=cfg.model)
-=======
-    cfg = p.analyses[CFGFast].prep()(data_references=True, normalize=True)
-    for f in cfg.functions.values():
-        if f.is_simprocedure:
-            print("Skipping SimProcedure %s." % repr(f))
-            continue
-        dec = p.analyses[Decompiler].prep()(f, cfg=cfg.model)
->>>>>>> 99b908da
+        cfg = p.analyses[CFGFast].prep()(data_references=True, normalize=True)
+
+        f = cfg.functions['main']
+        dec = p.analyses[Decompiler].prep()(f, cfg=cfg.model)
         if dec.codegen is not None:
             print(dec.codegen.text)
         else:
@@ -95,25 +76,12 @@
         bin_path = os.path.join(test_location, "armel", "aes")
         # TODO: FIXME: EDG says: This binary is actually CortexM
         # It is incorrectly linked. We override this here
-        p = angr.Project(
-            bin_path, arch="ARMEL", auto_load_libs=False, load_debug_info=True
-        )
-
-        cfg = p.analyses.CFG(data_references=True, normalize=True)
-
-<<<<<<< HEAD
-        f = cfg.functions["main"]
-        dec = p.analyses.Decompiler(f, cfg=cfg.model)
-=======
-    cfg = p.analyses[CFGFast].prep()(normalize=True, data_references=True)
-    for f in cfg.functions.values():
-        if f.is_simprocedure:
-            print("Skipping SimProcedure %s." % repr(f))
-            continue
-        if f.addr not in (0x8048a71, 0x8048c6b):
-            continue
-        dec = p.analyses[Decompiler].prep()(f, cfg=cfg.model)
->>>>>>> 99b908da
+        p = angr.Project(bin_path, arch='ARMEL', auto_load_libs=False, load_debug_info=True)
+
+        cfg = p.analyses[CFGFast].prep()(data_references=True, normalize=True)
+
+        f = cfg.functions['main']
+        dec = p.analyses[Decompiler].prep()(f, cfg=cfg.model)
         if dec.codegen is not None:
             print(dec.codegen.text)
         else:
@@ -123,21 +91,10 @@
         bin_path = os.path.join(test_location, "mips", "allcmps")
         p = angr.Project(bin_path, auto_load_libs=False, load_debug_info=True)
 
-<<<<<<< HEAD
-        cfg = p.analyses.CFG(collect_data_references=True, normalize=True)
-=======
-def test_decompiling_loop_x86_64():
-    bin_path = os.path.join(test_location, "x86_64", "decompiler", "loop")
-    p = angr.Project(bin_path, auto_load_libs=False, load_debug_info=True)
-
-    cfg = p.analyses[CFGFast].prep()(normalize=True, data_references=True)
-    f = cfg.functions['loop']
-    dec = p.analyses[Decompiler].prep()(f, cfg=cfg.model)
-    if dec.codegen is not None:
->>>>>>> 99b908da
-
-        f = cfg.functions["main"]
-        dec = p.analyses.Decompiler(f, cfg=cfg.model)
+        cfg = p.analyses[CFGFast].prep()(collect_data_references=True, normalize=True)
+
+        f = cfg.functions['main']
+        dec = p.analyses[Decompiler].prep()(f, cfg=cfg.model)
         if dec.codegen is not None:
             print(dec.codegen.text)
         else:
@@ -147,35 +104,24 @@
         bin_path = os.path.join(test_location, "x86_64", "linked_list")
         p = angr.Project(bin_path, auto_load_libs=False)
 
-        cfg = p.analyses.CFG(normalize=True, data_references=True)
-
-        f = cfg.functions["sum"]
-        dec = p.analyses.Decompiler(f, cfg=cfg.model)
-        if dec.codegen is not None:
-            print(dec.codegen.text)
-        else:
-            print("Failed to decompile function %r." % f)
-            assert False
-
-<<<<<<< HEAD
+        cfg = p.analyses[CFGFast].prep()(normalize=True, data_references=True)
+
+        f = cfg.functions['sum']
+        dec = p.analyses[Decompiler].prep()(f, cfg=cfg.model)
+        if dec.codegen is not None:
+            print(dec.codegen.text)
+        else:
+            print("Failed to decompile function %r." % f)
+            assert False
+
     def test_decompiling_dir_gcc_O0_free_ent(self):
         bin_path = os.path.join(test_location, "x86_64", "dir_gcc_-O0")
         p = angr.Project(bin_path, auto_load_libs=False, load_debug_info=True)
 
-        cfg = p.analyses.CFG(normalize=True)
-=======
-    cfg = p.analyses[CFGFast].prep()(data_references=True, normalize=True)
-
-    f = cfg.functions['main']
-    dec = p.analyses[Decompiler].prep()(f, cfg=cfg.model)
-    if dec.codegen is not None:
-        print(dec.codegen.text)
-    else:
-        print("Failed to decompile function %s." % repr(f))
->>>>>>> 99b908da
-
-        f = cfg.functions["free_ent"]
-        dec = p.analyses.Decompiler(f, cfg=cfg.model)
+        cfg = p.analyses[CFGFast].prep()(normalize=True)
+
+        f = cfg.functions['free_ent']
+        dec = p.analyses[Decompiler].prep()(f, cfg=cfg.model)
         if dec.codegen is not None:
             print(dec.codegen.text)
         else:
@@ -184,25 +130,14 @@
 
     def test_decompiling_dir_gcc_O0_main(self):
 
-<<<<<<< HEAD
         # tests loop structuring
         bin_path = os.path.join(test_location, "x86_64", "dir_gcc_-O0")
         p = angr.Project(bin_path, auto_load_libs=False, load_debug_info=True)
 
-        cfg = p.analyses.CFG(normalize=True)
-=======
-    cfg = p.analyses[CFGFast].prep()(data_references=True, normalize=True)
-
-    f = cfg.functions['main']
-    dec = p.analyses[Decompiler].prep()(f, cfg=cfg.model)
-    if dec.codegen is not None:
-        print(dec.codegen.text)
-    else:
-        print("Failed to decompile function %s." % repr(f))
->>>>>>> 99b908da
-
-        f = cfg.functions["main"]
-        dec = p.analyses.Decompiler(f, cfg=cfg.model)
+        cfg = p.analyses[CFGFast].prep()(normalize=True)
+
+        f = cfg.functions['main']
+        dec = p.analyses[Decompiler].prep()(f, cfg=cfg.model)
         if dec.codegen is not None:
             print(dec.codegen.text)
         else:
@@ -213,48 +148,25 @@
         bin_path = os.path.join(test_location, "x86_64", "dir_gcc_-O0")
         p = angr.Project(bin_path, auto_load_libs=False, load_debug_info=True)
 
-<<<<<<< HEAD
-        cfg = p.analyses.CFG(normalize=True)
-
-        f = cfg.functions["emit_ancillary_info"]
-        dec = p.analyses.Decompiler(f, cfg=cfg.model)
-        if dec.codegen is not None:
-            print(dec.codegen.text)
-        else:
-            print("Failed to decompile function %r." % f)
-            assert False
-=======
-    cfg = p.analyses[CFGFast].prep()(collect_data_references=True, normalize=True)
-
-    f = cfg.functions['main']
-    dec = p.analyses[Decompiler].prep()(f, cfg=cfg.model)
-    if dec.codegen is not None:
-        print(dec.codegen.text)
-    else:
-        print("Failed to decompile function %s." % repr(f))
->>>>>>> 99b908da
+        cfg = p.analyses[CFGFast].prep()(normalize=True)
+
+        f = cfg.functions['emit_ancillary_info']
+        dec = p.analyses[Decompiler].prep()(f, cfg=cfg.model)
+        if dec.codegen is not None:
+            print(dec.codegen.text)
+        else:
+            print("Failed to decompile function %r." % f)
+            assert False
 
     def test_decompiling_switch0_x86_64(self):
 
         bin_path = os.path.join(test_location, "x86_64", "switch_0")
         p = angr.Project(bin_path, auto_load_libs=False)
 
-<<<<<<< HEAD
-        cfg = p.analyses.CFG(normalize=True, data_references=True)
-
-        f = cfg.functions["main"]
-        dec = p.analyses.Decompiler(f, cfg=cfg.model)
-=======
-    cfg = p.analyses[CFGFast].prep()(normalize=True, data_references=True)
-
-    f = cfg.functions['sum']
-    dec = p.analyses[Decompiler].prep()(f, cfg=cfg.model)
-    if dec.codegen is not None:
-        print(dec.codegen.text)
-    else:
-        print("Failed to decompile function %r." % f)
-        assert False
->>>>>>> 99b908da
+        cfg = p.analyses[CFGFast].prep()(normalize=True, data_references=True)
+
+        f = cfg.functions['main']
+        dec = p.analyses[Decompiler].prep()(f, cfg=cfg.model)
 
         if dec.codegen is not None:
             code = dec.codegen.text
@@ -278,23 +190,16 @@
         bin_path = os.path.join(test_location, "x86_64", "switch_1")
         p = angr.Project(bin_path, auto_load_libs=False)
 
-        cfg = p.analyses.CFG(normalize=True, data_references=True)
+        cfg = p.analyses[CFGFast].prep()(normalize=True, data_references=True)
 
         # disable eager returns simplifier
-        all_optimization_passes = angr.analyses.decompiler.optimization_passes.get_default_optimization_passes(
-            "AMD64", "linux"
-        )
-        all_optimization_passes = [
-            p
-            for p in all_optimization_passes
-            if p
-            is not angr.analyses.decompiler.optimization_passes.EagerReturnsSimplifier
-        ]
-
-        f = cfg.functions["main"]
-        dec = p.analyses.Decompiler(
-            f, cfg=cfg.model, optimization_passes=all_optimization_passes
-        )
+        all_optimization_passes = angr.analyses.decompiler.optimization_passes.get_default_optimization_passes("AMD64",
+                                                                                                               "linux")
+        all_optimization_passes = [p for p in all_optimization_passes
+                                   if p is not angr.analyses.decompiler.optimization_passes.EagerReturnsSimplifier]
+
+        f = cfg.functions['main']
+        dec = p.analyses[Decompiler].prep()(f, cfg=cfg.model, optimization_passes=all_optimization_passes)
         if dec.codegen is not None:
             code = dec.codegen.text
             assert "switch" in code
@@ -308,7 +213,6 @@
             assert "case 8:" in code
             assert "default:" not in code
 
-<<<<<<< HEAD
             print(dec.codegen.text)
         else:
             print("Failed to decompile function %r." % f)
@@ -319,23 +223,16 @@
         bin_path = os.path.join(test_location, "x86_64", "switch_2")
         p = angr.Project(bin_path, auto_load_libs=False)
 
-        cfg = p.analyses.CFG(normalize=True, data_references=True)
+        cfg = p.analyses[CFGFast].prep()(normalize=True, data_references=True)
 
         # disable eager returns simplifier
-        all_optimization_passes = angr.analyses.decompiler.optimization_passes.get_default_optimization_passes(
-            "AMD64", "linux"
-        )
-        all_optimization_passes = [
-            p
-            for p in all_optimization_passes
-            if p
-            is not angr.analyses.decompiler.optimization_passes.EagerReturnsSimplifier
-        ]
-
-        f = cfg.functions["main"]
-        dec = p.analyses.Decompiler(
-            f, cfg=cfg.model, optimization_passes=all_optimization_passes
-        )
+        all_optimization_passes = angr.analyses.decompiler.optimization_passes.get_default_optimization_passes("AMD64",
+                                                                                                               "linux")
+        all_optimization_passes = [p for p in all_optimization_passes
+                                   if p is not angr.analyses.decompiler.optimization_passes.EagerReturnsSimplifier]
+
+        f = cfg.functions['main']
+        dec = p.analyses[Decompiler].prep()(f, cfg=cfg.model, optimization_passes=all_optimization_passes)
         if dec.codegen is not None:
             code = dec.codegen.text
             assert "switch" in code
@@ -364,23 +261,16 @@
         bin_path = os.path.join(test_location, "x86_64", "true_ubuntu_2004")
         p = angr.Project(bin_path, auto_load_libs=False, load_debug_info=True)
 
-        cfg = p.analyses.CFG(normalize=True, data_references=True)
+        cfg = p.analyses[CFGFast].prep()(normalize=True, data_references=True)
 
         # disable eager returns simplifier
-        all_optimization_passes = angr.analyses.decompiler.optimization_passes.get_default_optimization_passes(
-            "AMD64", "linux"
-        )
-        all_optimization_passes = [
-            p
-            for p in all_optimization_passes
-            if p
-            is not angr.analyses.decompiler.optimization_passes.EagerReturnsSimplifier
-        ]
-
-        f = cfg.functions[0x4048C0]
-        dec = p.analyses.Decompiler(
-            f, cfg=cfg.model, optimization_passes=all_optimization_passes
-        )
+        all_optimization_passes = angr.analyses.decompiler.optimization_passes.get_default_optimization_passes("AMD64",
+                                                                                                               "linux")
+        all_optimization_passes = [p for p in all_optimization_passes
+                                   if p is not angr.analyses.decompiler.optimization_passes.EagerReturnsSimplifier]
+
+        f = cfg.functions[0x4048c0]
+        dec = p.analyses[Decompiler].prep()(f, cfg=cfg.model, optimization_passes=all_optimization_passes)
         print(dec.codegen.text)
         if dec.codegen is not None:
             code = dec.codegen.text
@@ -394,33 +284,22 @@
         bin_path = os.path.join(test_location, "x86_64", "true_ubuntu_2004")
         p = angr.Project(bin_path, auto_load_libs=False, load_debug_info=True)
 
-        cfg = p.analyses.CFG(normalize=True, data_references=True)
+        cfg = p.analyses[CFGFast].prep()(normalize=True, data_references=True)
 
         # disable eager returns simplifier
-        all_optimization_passes = angr.analyses.decompiler.optimization_passes.get_default_optimization_passes(
-            "AMD64", "linux"
-        )
-        all_optimization_passes = [
-            p
-            for p in all_optimization_passes
-            if p
-            is not angr.analyses.decompiler.optimization_passes.EagerReturnsSimplifier
-        ]
-
-        f = cfg.functions[0x404DC0]
-        dec = p.analyses.Decompiler(
-            f, cfg=cfg.model, optimization_passes=all_optimization_passes
-        )
+        all_optimization_passes = angr.analyses.decompiler.optimization_passes.get_default_optimization_passes("AMD64",
+                                                                                                               "linux")
+        all_optimization_passes = [p for p in all_optimization_passes
+                                   if p is not angr.analyses.decompiler.optimization_passes.EagerReturnsSimplifier]
+
+        f = cfg.functions[0x404dc0]
+        dec = p.analyses[Decompiler].prep()(f, cfg=cfg.model, optimization_passes=all_optimization_passes)
         print(dec.codegen.text)
         code: str = dec.codegen.text
 
         # constant propagation was failing. see https://github.com/angr/angr/issues/2659
-        assert (
-            code.count("32 <=") == 0
-            and code.count("32 >") == 0
-            and code.count("((int)32) <=") == 0
-            and code.count("((int)32) >") == 0
-        )
+        assert code.count("32 <=") == 0 and code.count("32 >") == 0 and \
+               code.count("((int)32) <=") == 0 and code.count("((int)32) >") == 0
         if "*(&stack_base-56:32)" in code:
             assert code.count("32") == 3
         else:
@@ -430,105 +309,33 @@
         bin_path = os.path.join(test_location, "x86_64", "true_a")
         p = angr.Project(bin_path, auto_load_libs=False, load_debug_info=True)
 
-        cfg = p.analyses.CFG(normalize=True, data_references=True)
+        cfg = p.analyses[CFGFast].prep()(normalize=True, data_references=True)
 
         # disable eager returns simplifier
-        all_optimization_passes = angr.analyses.decompiler.optimization_passes.get_default_optimization_passes(
-            "AMD64", "linux"
-        )
-        all_optimization_passes = [
-            p
-            for p in all_optimization_passes
-            if p
-            is not angr.analyses.decompiler.optimization_passes.EagerReturnsSimplifier
-        ]
-
-        f = cfg.functions[0x401E60]
-        dec = p.analyses.Decompiler(
-            f, cfg=cfg.model, optimization_passes=all_optimization_passes
-        )
-=======
-    cfg = p.analyses[CFGFast].prep()(normalize=True)
-
-    f = cfg.functions['free_ent']
-    dec = p.analyses[Decompiler].prep()(f, cfg=cfg.model)
-    if dec.codegen is not None:
+        all_optimization_passes = angr.analyses.decompiler.optimization_passes.get_default_optimization_passes("AMD64",
+                                                                                                               "linux")
+        all_optimization_passes = [p for p in all_optimization_passes
+                                   if p is not angr.analyses.decompiler.optimization_passes.EagerReturnsSimplifier]
+
+        f = cfg.functions[0x401e60]
+        dec = p.analyses[Decompiler].prep()(f, cfg=cfg.model, optimization_passes=all_optimization_passes)
         print(dec.codegen.text)
-    else:
-        print("Failed to decompile function %r." % f)
-        assert False
-
-
-def test_decompiling_dir_gcc_O0_main():
-
-    # tests loop structuring
-    bin_path = os.path.join(test_location, "x86_64", "dir_gcc_-O0")
-    p = angr.Project(bin_path, auto_load_libs=False, load_debug_info=True)
-
-    cfg = p.analyses[CFGFast].prep()(normalize=True)
-
-    f = cfg.functions['main']
-    dec = p.analyses[Decompiler].prep()(f, cfg=cfg.model)
-    if dec.codegen is not None:
-        print(dec.codegen.text)
-    else:
-        print("Failed to decompile function %r." % f)
-        assert False
-
-
-def test_decompiling_dir_gcc_O0_emit_ancillary_info():
-    bin_path = os.path.join(test_location, "x86_64", "dir_gcc_-O0")
-    p = angr.Project(bin_path, auto_load_libs=False, load_debug_info=True)
-
-    cfg = p.analyses[CFGFast].prep()(normalize=True)
-
-    f = cfg.functions['emit_ancillary_info']
-    dec = p.analyses[Decompiler].prep()(f, cfg=cfg.model)
-    if dec.codegen is not None:
->>>>>>> 99b908da
-        print(dec.codegen.text)
 
     def test_decompiling_true_a_x86_64_1(self):
 
         bin_path = os.path.join(test_location, "x86_64", "true_a")
         p = angr.Project(bin_path, auto_load_libs=False, load_debug_info=True)
 
-        cfg = p.analyses.CFG(normalize=True, data_references=True)
-
-<<<<<<< HEAD
+        cfg = p.analyses[CFGFast].prep()(normalize=True, data_references=True)
+
         # disable eager returns simplifier
-        all_optimization_passes = angr.analyses.decompiler.optimization_passes.get_default_optimization_passes(
-            "AMD64", "linux"
-        )
-        all_optimization_passes = [
-            p
-            for p in all_optimization_passes
-            if p
-            is not angr.analyses.decompiler.optimization_passes.EagerReturnsSimplifier
-        ]
-=======
-    cfg = p.analyses[CFGFast].prep()(normalize=True, data_references=True)
-
-    f = cfg.functions['main']
-    dec = p.analyses[Decompiler].prep()(f, cfg=cfg.model)
-
-    if dec.codegen is not None:
-        code = dec.codegen.text
-        assert "switch" in code
-        assert "case 1:" in code
-        assert "case 2:" in code
-        assert "case 3:" in code
-        assert "case 4:" in code
-        assert "case 5:" in code
-        assert "case 6:" in code
-        assert "case 7:" in code
-        assert "default:" in code
->>>>>>> 99b908da
+        all_optimization_passes = angr.analyses.decompiler.optimization_passes.get_default_optimization_passes("AMD64",
+                                                                                                               "linux")
+        all_optimization_passes = [p for p in all_optimization_passes
+                                   if p is not angr.analyses.decompiler.optimization_passes.EagerReturnsSimplifier]
 
         f = cfg.functions[0x404410]
-        dec = p.analyses.Decompiler(
-            f, cfg=cfg.model, optimization_passes=all_optimization_passes
-        )
+        dec = p.analyses[Decompiler].prep()(f, cfg=cfg.model, optimization_passes=all_optimization_passes)
         print(dec.codegen.text)
 
     def test_decompiling_true_1804_x86_64(self):
@@ -538,35 +345,7 @@
         bin_path = os.path.join(test_location, "x86_64", "true_ubuntu1804")
         p = angr.Project(bin_path, auto_load_libs=False)
 
-<<<<<<< HEAD
         cfg = p.analyses.CFG(normalize=True, data_references=True)
-=======
-    bin_path = os.path.join(test_location, "x86_64", "switch_1")
-    p = angr.Project(bin_path, auto_load_libs=False)
-
-    cfg = p.analyses[CFGFast].prep()(normalize=True, data_references=True)
-
-    # disable eager returns simplifier
-    all_optimization_passes = angr.analyses.decompiler.optimization_passes.get_default_optimization_passes("AMD64",
-                                                                                                           "linux")
-    all_optimization_passes = [ p for p in all_optimization_passes
-                                if p is not angr.analyses.decompiler.optimization_passes.EagerReturnsSimplifier ]
-
-    f = cfg.functions['main']
-    dec = p.analyses[Decompiler].prep()(f, cfg=cfg.model, optimization_passes=all_optimization_passes)
-    if dec.codegen is not None:
-        code = dec.codegen.text
-        assert "switch" in code
-        assert "case 1:" in code
-        assert "case 2:" in code
-        assert "case 3:" in code
-        assert "case 4:" in code
-        assert "case 5:" in code
-        assert "case 6:" in code
-        assert "case 7:" in code
-        assert "case 8:" in code
-        assert "default:" not in code
->>>>>>> 99b908da
 
         f = cfg.functions["usage"]
         dec = p.analyses.Decompiler(f, cfg=cfg.model)
@@ -577,25 +356,20 @@
         bin_path = os.path.join(test_location, "x86_64", "1after909")
         p = angr.Project(bin_path, auto_load_libs=False)
 
-<<<<<<< HEAD
-        cfg = p.analyses.CFG(normalize=True, data_references=True)
-=======
-    cfg = p.analyses[CFGFast].prep()(normalize=True, data_references=True)
->>>>>>> 99b908da
+        cfg = p.analyses[CFGFast].prep()(normalize=True, data_references=True)
 
         # verify_password
-        f = cfg.functions["verify_password"]
+        f = cfg.functions['verify_password']
         # recover calling convention
-        p.analyses.VariableRecoveryFast(f)
-        cca = p.analyses.CallingConvention(f)
+        p.analyses[VariableRecoveryFast].prep()(f)
+        cca = p.analyses[CallingConventionAnalysis].prep()(f)
         f.calling_convention = cca.cc
         f.prototype = cca.prototype
-        dec = p.analyses.Decompiler(f, cfg=cfg.model)
+        dec = p.analyses[Decompiler].prep()(f, cfg=cfg.model)
         if dec.codegen is None:
             print("Failed to decompile function %r." % f)
             assert False
 
-<<<<<<< HEAD
         code = dec.codegen.text
         print(code)
         assert "stack_base" not in code, "Some stack variables are not recognized"
@@ -606,9 +380,7 @@
         strncmp_stmt = strncmp_expr + ";"
         assert strncmp_stmt not in code, "Call expressions folding failed for strncmp()"
 
-        assert (
-            "= sprintf" not in code
-        ), "Failed to remove the unused return value of sprintf()"
+        assert "= sprintf" not in code, "Failed to remove the unused return value of sprintf()"
 
     def test_decompiling_1after909_doit(self):
 
@@ -617,24 +389,19 @@
         bin_path = os.path.join(test_location, "x86_64", "1after909")
         p = angr.Project(bin_path, auto_load_libs=False)
 
-        cfg = p.analyses.CFG(normalize=True, data_references=True)
-        p.analyses.CompleteCallingConventions(recover_variables=True)
+        cfg = p.analyses[CFGFast].prep()(normalize=True, data_references=True)
+        p.analyses[CompleteCallingConventionsAnalysis].prep()(recover_variables=True)
 
         # doit
-        f = cfg.functions["doit"]
+        f = cfg.functions['doit']
         optimization_passes = angr.analyses.decompiler.optimization_passes.get_default_optimization_passes(
             p.arch, p.simos.name
         )
-        if (
-            angr.analyses.decompiler.optimization_passes.EagerReturnsSimplifier
-            not in optimization_passes
-        ):
+        if angr.analyses.decompiler.optimization_passes.EagerReturnsSimplifier not in optimization_passes:
             optimization_passes += [
                 angr.analyses.decompiler.optimization_passes.EagerReturnsSimplifier,
             ]
-        dec = p.analyses.Decompiler(
-            f, cfg=cfg.model, optimization_passes=optimization_passes
-        )
+        dec = p.analyses[Decompiler].prep()(f, cfg=cfg.model, optimization_passes=optimization_passes)
         if dec.codegen is None:
             print("Failed to decompile function %r." % f)
             assert False
@@ -642,16 +409,12 @@
         code = dec.codegen.text
         print(code)
         # with EagerReturnSimplifier applied, there should be no goto!
-        assert (
-            "goto" not in code.lower()
-        ), "Found goto statements. EagerReturnSimplifier might have failed."
+        assert "goto" not in code.lower(), "Found goto statements. EagerReturnSimplifier might have failed."
         # with global variables discovered, there should not be any loads of constant addresses.
         assert "fflush(stdout);" in code.lower()
 
         m = re.search(r"if \([\S]*access\(&[\S]+, [\S]+\) != 0\)", code)
-        assert (
-            m is not None
-        ), "The if branch at 0x401c91 is not found. Structurer is incorrectly removing conditionals."
+        assert m is not None, "The if branch at 0x401c91 is not found. Structurer is incorrectly removing conditionals."
 
         # Arguments to the convert call should be fully folded into the call statement itself
         code_lines = [line.strip(" ") for line in code.split("\n")]
@@ -659,206 +422,21 @@
             if "convert(" in line:
                 # the previous line must be a curly brace
                 assert i > 0
-                assert code_lines[i - 1] == "{", (
-                    "Some arguments to convert() are probably not folded into this call "
-                    "statement."
-                )
+                assert code_lines[i - 1] == "{", "Some arguments to convert() are probably not folded into this call " \
+                                                 "statement."
                 break
         else:
             assert False, "Call to convert() is not found in decompilation output."
 
     def test_decompiling_libsoap(self):
-=======
-    f = cfg.functions['main']
-    dec = p.analyses[Decompiler].prep()(f, cfg=cfg.model, optimization_passes=all_optimization_passes)
-    if dec.codegen is not None:
-        code = dec.codegen.text
-        assert "switch" in code
-        assert "case 1:" in code
-        assert "case 2:" in code
-        assert "case 3:" in code
-        assert "case 4:" in code
-        assert "case 5:" in code
-        assert "case 6:" in code
-        assert "case 7:" in code
-        assert "case 8:" not in code
-        assert "default:" in code
-
-        assert code.count("break;") == 4
-
-        print(dec.codegen.text)
-    else:
-        print("Failed to decompile function %r." % f)
-        assert False
-
-
-def test_decompiling_true_x86_64_0():
-
-    # in fact this test case tests if CFGBase._process_jump_table_targeted_functions successfully removes "function"
-    # 0x402543, which is an artificial function that the compiler (GCC) created for identified "cold" functions.
-
-    bin_path = os.path.join(test_location, "x86_64", "true_ubuntu_2004")
-    p = angr.Project(bin_path, auto_load_libs=False, load_debug_info=True)
-
-    cfg = p.analyses[CFGFast].prep()(normalize=True, data_references=True)
-
-    # disable eager returns simplifier
-    all_optimization_passes = angr.analyses.decompiler.optimization_passes.get_default_optimization_passes("AMD64",
-                                                                                                           "linux")
-    all_optimization_passes = [p for p in all_optimization_passes
-                               if p is not angr.analyses.decompiler.optimization_passes.EagerReturnsSimplifier]
-
-    f = cfg.functions[0x4048c0]
-    dec = p.analyses[Decompiler].prep()(f, cfg=cfg.model, optimization_passes=all_optimization_passes)
-    print(dec.codegen.text)
-    if dec.codegen is not None:
-        code = dec.codegen.text
-        assert "switch" in code
-        assert "case" in code
-    else:
-        print("Failed to decompile function %r." % f)
-        assert False
-
-
-def test_decompiling_true_x86_64_1():
-    bin_path = os.path.join(test_location, "x86_64", "true_ubuntu_2004")
-    p = angr.Project(bin_path, auto_load_libs=False, load_debug_info=True)
-
-    cfg = p.analyses[CFGFast].prep()(normalize=True, data_references=True)
-
-    # disable eager returns simplifier
-    all_optimization_passes = angr.analyses.decompiler.optimization_passes.get_default_optimization_passes("AMD64",
-                                                                                                           "linux")
-    all_optimization_passes = [p for p in all_optimization_passes
-                               if p is not angr.analyses.decompiler.optimization_passes.EagerReturnsSimplifier]
-
-    f = cfg.functions[0x404dc0]
-    dec = p.analyses[Decompiler].prep()(f, cfg=cfg.model, optimization_passes=all_optimization_passes)
-    print(dec.codegen.text)
-    code: str = dec.codegen.text
-
-    # constant propagation was failing. see https://github.com/angr/angr/issues/2659
-    assert code.count("32 <=") == 0 and code.count("32 >") == 0 and \
-           code.count("((int)32) <=") == 0 and code.count("((int)32) >") == 0
-    if "*(&stack_base-56:32)" in code:
-        assert code.count("32") == 3
-    else:
-        assert code.count("32") == 2
-
-
-def test_decompiling_true_a_x86_64_0():
-    bin_path = os.path.join(test_location, "x86_64", "true_a")
-    p = angr.Project(bin_path, auto_load_libs=False, load_debug_info=True)
-
-    cfg = p.analyses[CFGFast].prep()(normalize=True, data_references=True)
-
-    # disable eager returns simplifier
-    all_optimization_passes = angr.analyses.decompiler.optimization_passes.get_default_optimization_passes("AMD64",
-                                                                                                           "linux")
-    all_optimization_passes = [p for p in all_optimization_passes
-                               if p is not angr.analyses.decompiler.optimization_passes.EagerReturnsSimplifier]
-
-    f = cfg.functions[0x401e60]
-    dec = p.analyses[Decompiler].prep()(f, cfg=cfg.model, optimization_passes=all_optimization_passes)
-    print(dec.codegen.text)
-
-
-def test_decompiling_true_a_x86_64_1():
-
-    bin_path = os.path.join(test_location, "x86_64", "true_a")
-    p = angr.Project(bin_path, auto_load_libs=False, load_debug_info=True)
-
-    cfg = p.analyses[CFGFast].prep()(normalize=True, data_references=True)
-
-    # disable eager returns simplifier
-    all_optimization_passes = angr.analyses.decompiler.optimization_passes.get_default_optimization_passes("AMD64",
-                                                                                                           "linux")
-    all_optimization_passes = [p for p in all_optimization_passes
-                               if p is not angr.analyses.decompiler.optimization_passes.EagerReturnsSimplifier]
-
-    f = cfg.functions[0x404410]
-    dec = p.analyses[Decompiler].prep()(f, cfg=cfg.model, optimization_passes=all_optimization_passes)
-    print(dec.codegen.text)
-
-
-def test_decompiling_true_1804_x86_64():
-    # true in Ubuntu 18.04, with -O2, has special optimizations that
-    # may mess up the way we structure loops and conditionals
-
-    bin_path = os.path.join(test_location, "x86_64", "true_ubuntu1804")
-    p = angr.Project(bin_path, auto_load_libs=False)
-
-    cfg = p.analyses.CFG(normalize=True, data_references=True)
-
-    f = cfg.functions["usage"]
-    dec = p.analyses.Decompiler(f, cfg=cfg.model)
-    print(dec.codegen.text)
-
-
-def test_decompiling_1after909_verify_password():
-
-    bin_path = os.path.join(test_location, "x86_64", "1after909")
-    p = angr.Project(bin_path, auto_load_libs=False)
-
-    cfg = p.analyses[CFGFast].prep()(normalize=True, data_references=True)
-
-    # verify_password
-    f = cfg.functions['verify_password']
-    # recover calling convention
-    p.analyses[VariableRecoveryFast].prep()(f)
-    cca = p.analyses[CallingConventionAnalysis].prep()(f)
-    f.calling_convention = cca.cc
-    f.prototype = cca.prototype
-    dec = p.analyses[Decompiler].prep()(f, cfg=cfg.model)
-    if dec.codegen is None:
-        print("Failed to decompile function %r." % f)
-        assert False
-
-    code = dec.codegen.text
-    print(code)
-    assert "stack_base" not in code, "Some stack variables are not recognized"
-
-    m = re.search(r"strncmp\(a1, \S+, 0x40\)", code)
-    assert m is not None
-    strncmp_expr = m.group(0)
-    strncmp_stmt = strncmp_expr + ";"
-    assert strncmp_stmt not in code, "Call expressions folding failed for strncmp()"
-
-    assert "= sprintf" not in code, "Failed to remove the unused return value of sprintf()"
-
-
-def test_decompiling_1after909_doit():
-
-    # the doit() function has an abnormal loop at 0x1d47 - 0x1da1 - 0x1d73
-
-    bin_path = os.path.join(test_location, "x86_64", "1after909")
-    p = angr.Project(bin_path, auto_load_libs=False)
-
-    cfg = p.analyses[CFGFast].prep()(normalize=True, data_references=True)
-    p.analyses[CompleteCallingConventionsAnalysis].prep()(recover_variables=True)
-
-    # doit
-    f = cfg.functions['doit']
-    optimization_passes = angr.analyses.decompiler.optimization_passes.get_default_optimization_passes(
-        p.arch, p.simos.name
-    )
-    if angr.analyses.decompiler.optimization_passes.EagerReturnsSimplifier not in optimization_passes:
-        optimization_passes += [
-            angr.analyses.decompiler.optimization_passes.EagerReturnsSimplifier,
-    ]
-    dec = p.analyses[Decompiler].prep()(f, cfg=cfg.model, optimization_passes=optimization_passes)
-    if dec.codegen is None:
-        print("Failed to decompile function %r." % f)
-        assert False
->>>>>>> 99b908da
 
         bin_path = os.path.join(test_location, "armel", "libsoap.so")
         p = angr.Project(bin_path, auto_load_libs=False)
 
-        cfg = p.analyses.CFG(data_references=True, normalize=True)
-
-        func = cfg.functions[0x41D000]
-        dec = p.analyses.Decompiler(func, cfg=cfg.model)
+        cfg = p.analyses[CFGFast].prep()(data_references=True, normalize=True)
+
+        func = cfg.functions[0x41d000]
+        dec = p.analyses[Decompiler].prep()(func, cfg=cfg.model)
         if dec.codegen is not None:
             code = dec.codegen.text
             print(code)
@@ -873,308 +451,125 @@
         bin_path = os.path.join(test_location, "x86_64", "test_arrays")
         p = angr.Project(bin_path, auto_load_libs=False)
 
-        cfg = p.analyses.CFG(data_references=True, normalize=True)
-        _ = p.analyses.CompleteCallingConventions(recover_variables=True)
-
-<<<<<<< HEAD
-        func = cfg.functions["main"]
-
-        dec = p.analyses.Decompiler(func, cfg=cfg.model)
-        code = dec.codegen.text
-        print(code)
-=======
-    cfg = p.analyses[CFGFast].prep()(data_references=True, normalize=True)
-
-    func = cfg.functions[0x41d000]
-    dec = p.analyses[Decompiler].prep()(func, cfg=cfg.model)
-    if dec.codegen is not None:
-        code = dec.codegen.text
-        print(code)
-        assert code
-    else:
-        print("Failed to decompile function %r." % func)
-        assert False
-
-
-def test_decompiling_no_arguments_in_variable_list():
-
-    # function arguments should never appear in the variable list
-    bin_path = os.path.join(test_location, "x86_64", "test_arrays")
-    p = angr.Project(bin_path, auto_load_libs=False)
-
-    cfg = p.analyses[CFGFast].prep()(data_references=True, normalize=True)
-    _ = p.analyses[CompleteCallingConventionsAnalysis].prep()(recover_variables=True)
-
-    func = cfg.functions['main']
-
-    dec = p.analyses[Decompiler].prep()(func, cfg=cfg.model)
-    code = dec.codegen.text
-    print(code)
-
-    argc_name = " a0"  # update this variable once the decompiler picks up argument names from the common definition of
-                       # main()
-    assert argc_name in code
-    assert code.count(argc_name) == 1  # it should only appear once
-
-def test_decompiling_strings_c_representation():
-
-    input_expected = [("""Foo"bar""", "\"Foo\\\"bar\""),
-                      ("""Foo'bar""", "\"Foo'bar\"")]
-
-    for (_input, expected) in input_expected:
-        result = angr.analyses.decompiler.structured_codegen.c.CConstant.str_to_c_str(_input)
-        assert result == expected
-
-def test_decompiling_strings_local_strlen():
-    bin_path = os.path.join(test_location, "x86_64", "types", "strings")
-    p = angr.Project(bin_path, auto_load_libs=False)
-
-    cfg = p.analyses[CFGFast].prep()(data_references=True, normalize=True)
-    func = cfg.functions['local_strlen']
-
-    _ = p.analyses[VariableRecoveryFast].prep()(func)
-    cca = p.analyses[CallingConventionAnalysis].prep()(func, cfg=cfg.model)
-    func.calling_convention = cca.cc
-    func.prototype = cca.prototype
-
-    dec = p.analyses[Decompiler].prep()(func, cfg=cfg.model)
-    assert dec.codegen is not None, "Failed to decompile function %r." % func
-
-    code = dec.codegen.text
-    print(code)
-    # Make sure argument a0 is correctly typed to char*
-    lines = code.split("\n")
-    assert "local_strlen(char *a0)" in lines[0], "Argument a0 seems to be incorrectly typed: %s" % lines[0]
-
-
-def test_decompiling_strings_local_strcat():
-    bin_path = os.path.join(test_location, "x86_64", "types", "strings")
-    p = angr.Project(bin_path, auto_load_libs=False)
-
-    cfg = p.analyses[CFGFast].prep()(data_references=True, normalize=True)
-    func = cfg.functions['local_strcat']
-
-    _ = p.analyses[VariableRecoveryFast].prep()(func)
-    cca = p.analyses[CallingConventionAnalysis].prep()(func, cfg=cfg.model)
-    func.calling_convention = cca.cc
-    func.prototype = cca.prototype
-
-    dec = p.analyses[Decompiler].prep()(func, cfg=cfg.model)
-    assert dec.codegen is not None, "Failed to decompile function %r." % func
-
-    code = dec.codegen.text
-    print(code)
-    # Make sure argument a0 is correctly typed to char*
-    lines = code.split("\n")
-    assert "local_strcat(char *a0, char *a1)" in lines[0], \
-        "Argument a0 and a1 seem to be incorrectly typed: %s" % lines[0]
-
-
-def test_decompiling_strings_local_strcat_with_local_strlen():
-    bin_path = os.path.join(test_location, "x86_64", "types", "strings")
-    p = angr.Project(bin_path, auto_load_libs=False)
-
-    cfg = p.analyses[CFGFast].prep()(data_references=True, normalize=True)
-    func_strlen = cfg.functions['local_strlen']
-    _ = p.analyses[VariableRecoveryFast].prep()(func_strlen)
-    cca = p.analyses[CallingConventionAnalysis].prep()(func_strlen, cfg=cfg.model)
-    func_strlen.calling_convention = cca.cc
-    func_strlen.prototype = cca.prototype
-    p.analyses[Decompiler].prep()(func_strlen, cfg=cfg.model)
-
-    func = cfg.functions['local_strcat']
-
-    _ = p.analyses[VariableRecoveryFast].prep()(func)
-    cca = p.analyses[CallingConventionAnalysis].prep()(func, cfg=cfg.model)
-    func.calling_convention = cca.cc
-    func.prototype = cca.prototype
-
-    dec = p.analyses[Decompiler].prep()(func, cfg=cfg.model)
-    assert dec.codegen is not None, "Failed to decompile function %r." % func
->>>>>>> 99b908da
-
-        argc_name = " a0"  # update this variable once the decompiler picks up argument names from the common
-        # definition of main()
+        cfg = p.analyses[CFGFast].prep()(data_references=True, normalize=True)
+        _ = p.analyses[CompleteCallingConventionsAnalysis].prep()(recover_variables=True)
+
+        func = cfg.functions['main']
+
+        dec = p.analyses[Decompiler].prep()(func, cfg=cfg.model)
+        code = dec.codegen.text
+        print(code)
+
+        argc_name = " a0"  # update this variable once the decompiler picks up argument names from the common definition of
+        # main()
         assert argc_name in code
         assert code.count(argc_name) == 1  # it should only appear once
 
     def test_decompiling_strings_c_representation(self):
 
-        input_expected = [("""Foo"bar""", '"Foo\\"bar"'), ("""Foo'bar""", '"Foo\'bar"')]
-
-<<<<<<< HEAD
+        input_expected = [("""Foo"bar""", "\"Foo\\\"bar\""),
+                          ("""Foo'bar""", "\"Foo'bar\"")]
+
         for (_input, expected) in input_expected:
-            result = (
-                angr.analyses.decompiler.structured_codegen.c.CConstant.str_to_c_str(
-                    _input
-                )
-            )
+            result = angr.analyses.decompiler.structured_codegen.c.CConstant.str_to_c_str(_input)
             assert result == expected
 
     def test_decompiling_strings_local_strlen(self):
         bin_path = os.path.join(test_location, "x86_64", "types", "strings")
         p = angr.Project(bin_path, auto_load_libs=False)
 
-        cfg = p.analyses.CFG(data_references=True, normalize=True)
-        func = cfg.functions["local_strlen"]
-
-        _ = p.analyses.VariableRecoveryFast(func)
-        cca = p.analyses.CallingConvention(func, cfg=cfg.model)
+        cfg = p.analyses[CFGFast].prep()(data_references=True, normalize=True)
+        func = cfg.functions['local_strlen']
+
+        _ = p.analyses[VariableRecoveryFast].prep()(func)
+        cca = p.analyses[CallingConventionAnalysis].prep()(func, cfg=cfg.model)
         func.calling_convention = cca.cc
         func.prototype = cca.prototype
-=======
-    cfg = p.analyses[CFGFast].prep()(data_references=True, normalize=True)
-
-    func_0 = cfg.functions['strlen_should_fold']
-    opt = [ o for o in angr.analyses.decompiler.decompilation_options.options if o.param == "remove_dead_memdefs" ][0]
-    dec = p.analyses[Decompiler].prep()(func_0, cfg=cfg.model, options=[(opt, True)])
-    code = dec.codegen.text
-    print(code)
-    m = re.search(r"v(\d+) = \(int\)strlen\(&v(\d+)\);", code)  # e.g., s_428 = (int)strlen(&s_418);
-    assert m is not None, "The result of strlen() should be directly assigned to a stack " \
-                          "variable because of call-expression folding."
-    assert m.group(1) != m.group(2)
-
-    func_1 = cfg.functions['strlen_should_not_fold']
-    dec = p.analyses[Decompiler].prep()(func_1, cfg=cfg.model)
-    code = dec.codegen.text
-    print(code)
-    assert code.count("strlen(") == 1
-
-    func_2 = cfg.functions['strlen_should_not_fold_into_loop']
-    dec = p.analyses[Decompiler].prep()(func_2, cfg=cfg.model)
-    code = dec.codegen.text
-    print(code)
-    assert code.count("strlen(") == 1
->>>>>>> 99b908da
-
-        dec = p.analyses.Decompiler(func, cfg=cfg.model)
+
+        dec = p.analyses[Decompiler].prep()(func, cfg=cfg.model)
         assert dec.codegen is not None, "Failed to decompile function %r." % func
 
-<<<<<<< HEAD
         code = dec.codegen.text
         print(code)
         # Make sure argument a0 is correctly typed to char*
         lines = code.split("\n")
-        assert "local_strlen(char *a0)" in lines[0], (
-            "Argument a0 seems to be incorrectly typed: %s" % lines[0]
-        )
-=======
-def test_decompilation_excessive_condition_removal():
-    bin_path = os.path.join(test_location, "x86_64", "decompiler", "bf")
-    p = angr.Project(bin_path, auto_load_libs=False)
-
-    cfg = p.analyses[CFGFast].prep()(data_references=True, normalize=True)
-
-    func = cfg.functions[0x100003890]
-
-    dec = p.analyses[Decompiler].prep()(func, cfg=cfg.model)
-    code = dec.codegen.text
-    print(code)
-
-    code = code.replace(" ", "").replace("\n", "")
-    # s_1a += 1 should not be wrapped inside any if-statements. it is always reachable.
-    assert "}v4+=1;}" in code or "}v4+=0x1;}" in code
-
->>>>>>> 99b908da
+        assert "local_strlen(char *a0)" in lines[0], "Argument a0 seems to be incorrectly typed: %s" % lines[0]
 
     def test_decompiling_strings_local_strcat(self):
         bin_path = os.path.join(test_location, "x86_64", "types", "strings")
         p = angr.Project(bin_path, auto_load_libs=False)
 
-<<<<<<< HEAD
-        cfg = p.analyses.CFG(data_references=True, normalize=True)
-        func = cfg.functions["local_strcat"]
-=======
-    cfg = p.analyses[CFGFast].prep()(data_references=True, normalize=True)
->>>>>>> 99b908da
-
-        _ = p.analyses.VariableRecoveryFast(func)
-        cca = p.analyses.CallingConvention(func, cfg=cfg.model)
+        cfg = p.analyses[CFGFast].prep()(data_references=True, normalize=True)
+        func = cfg.functions['local_strcat']
+
+        _ = p.analyses[VariableRecoveryFast].prep()(func)
+        cca = p.analyses[CallingConventionAnalysis].prep()(func, cfg=cfg.model)
         func.calling_convention = cca.cc
         func.prototype = cca.prototype
 
-<<<<<<< HEAD
-        dec = p.analyses.Decompiler(func, cfg=cfg.model)
+        dec = p.analyses[Decompiler].prep()(func, cfg=cfg.model)
         assert dec.codegen is not None, "Failed to decompile function %r." % func
-=======
-    dec = p.analyses[Decompiler].prep()(func, cfg=cfg.model)
-    code = dec.codegen.text
-    print(code)
->>>>>>> 99b908da
 
         code = dec.codegen.text
         print(code)
         # Make sure argument a0 is correctly typed to char*
         lines = code.split("\n")
-        assert "local_strcat(char *a0, char *a1)" in lines[0], (
+        assert "local_strcat(char *a0, char *a1)" in lines[0], \
             "Argument a0 and a1 seem to be incorrectly typed: %s" % lines[0]
-        )
 
     def test_decompiling_strings_local_strcat_with_local_strlen(self):
         bin_path = os.path.join(test_location, "x86_64", "types", "strings")
         p = angr.Project(bin_path, auto_load_libs=False)
 
-        cfg = p.analyses.CFG(data_references=True, normalize=True)
-        func_strlen = cfg.functions["local_strlen"]
-        _ = p.analyses.VariableRecoveryFast(func_strlen)
-        cca = p.analyses.CallingConvention(func_strlen, cfg=cfg.model)
+        cfg = p.analyses[CFGFast].prep()(data_references=True, normalize=True)
+        func_strlen = cfg.functions['local_strlen']
+        _ = p.analyses[VariableRecoveryFast].prep()(func_strlen)
+        cca = p.analyses[CallingConventionAnalysis].prep()(func_strlen, cfg=cfg.model)
         func_strlen.calling_convention = cca.cc
         func_strlen.prototype = cca.prototype
-        p.analyses.Decompiler(func_strlen, cfg=cfg.model)
-
-        func = cfg.functions["local_strcat"]
-
-        _ = p.analyses.VariableRecoveryFast(func)
-        cca = p.analyses.CallingConvention(func, cfg=cfg.model)
+        p.analyses[Decompiler].prep()(func_strlen, cfg=cfg.model)
+
+        func = cfg.functions['local_strcat']
+
+        _ = p.analyses[VariableRecoveryFast].prep()(func)
+        cca = p.analyses[CallingConventionAnalysis].prep()(func, cfg=cfg.model)
         func.calling_convention = cca.cc
         func.prototype = cca.prototype
 
-        dec = p.analyses.Decompiler(func, cfg=cfg.model)
+        dec = p.analyses[Decompiler].prep()(func, cfg=cfg.model)
         assert dec.codegen is not None, "Failed to decompile function %r." % func
 
         code = dec.codegen.text
         print(code)
         # Make sure argument a0 is correctly typed to char*
         lines = code.split("\n")
-        assert "local_strcat(char *a0, char *a1)" in lines[0], (
+        assert "local_strcat(char *a0, char *a1)" in lines[0], \
             "Argument a0 and a1 seem to be incorrectly typed: %s" % lines[0]
-        )
 
     def test_decompilation_call_expr_folding(self):
-        bin_path = os.path.join(
-            test_location, "x86_64", "decompiler", "call_expr_folding"
-        )
-        p = angr.Project(bin_path, auto_load_libs=False)
-
-        cfg = p.analyses.CFG(data_references=True, normalize=True)
-
-        func_0 = cfg.functions["strlen_should_fold"]
-        opt = [
-            o
-            for o in angr.analyses.decompiler.decompilation_options.options
-            if o.param == "remove_dead_memdefs"
-        ][0]
-        dec = p.analyses.Decompiler(func_0, cfg=cfg.model, options=[(opt, True)])
-        code = dec.codegen.text
-        print(code)
-        m = re.search(
-            r"v(\d+) = \(int\)strlen\(&v(\d+)\);", code
-        )  # e.g., s_428 = (int)strlen(&s_418);
-        assert m is not None, (
-            "The result of strlen() should be directly assigned to a stack "
-            "variable because of call-expression folding."
-        )
+        bin_path = os.path.join(test_location, "x86_64", "decompiler", "call_expr_folding")
+        p = angr.Project(bin_path, auto_load_libs=False)
+
+        cfg = p.analyses[CFGFast].prep()(data_references=True, normalize=True)
+
+        func_0 = cfg.functions['strlen_should_fold']
+        opt = [o for o in angr.analyses.decompiler.decompilation_options.options if o.param == "remove_dead_memdefs"][0]
+        dec = p.analyses[Decompiler].prep()(func_0, cfg=cfg.model, options=[(opt, True)])
+        code = dec.codegen.text
+        print(code)
+        m = re.search(r"v(\d+) = \(int\)strlen\(&v(\d+)\);", code)  # e.g., s_428 = (int)strlen(&s_418);
+        assert m is not None, "The result of strlen() should be directly assigned to a stack " \
+                              "variable because of call-expression folding."
         assert m.group(1) != m.group(2)
 
-        func_1 = cfg.functions["strlen_should_not_fold"]
-        dec = p.analyses.Decompiler(func_1, cfg=cfg.model)
+        func_1 = cfg.functions['strlen_should_not_fold']
+        dec = p.analyses[Decompiler].prep()(func_1, cfg=cfg.model)
         code = dec.codegen.text
         print(code)
         assert code.count("strlen(") == 1
 
-        func_2 = cfg.functions["strlen_should_not_fold_into_loop"]
-        dec = p.analyses.Decompiler(func_2, cfg=cfg.model)
+        func_2 = cfg.functions['strlen_should_not_fold_into_loop']
+        dec = p.analyses[Decompiler].prep()(func_2, cfg=cfg.model)
         code = dec.codegen.text
         print(code)
         assert code.count("strlen(") == 1
@@ -1183,184 +578,119 @@
         bin_path = os.path.join(test_location, "x86_64", "decompiler", "bf")
         p = angr.Project(bin_path, auto_load_libs=False)
 
-<<<<<<< HEAD
-        cfg = p.analyses.CFG(data_references=True, normalize=True)
+        cfg = p.analyses[CFGFast].prep()(data_references=True, normalize=True)
 
         func = cfg.functions[0x100003890]
-=======
-    cfg = p.analyses[CFGFast].prep()(data_references=True, normalize=True)
-
-    func = cfg.functions["build_date"]
-    dec = p.analyses[Decompiler].prep()(func, cfg=cfg.model)
-    code = dec.codegen.text
-    print(code)
->>>>>>> 99b908da
-
-        dec = p.analyses.Decompiler(func, cfg=cfg.model)
+
+        dec = p.analyses[Decompiler].prep()(func, cfg=cfg.model)
         code = dec.codegen.text
         print(code)
 
         code = code.replace(" ", "").replace("\n", "")
         # s_1a += 1 should not be wrapped inside any if-statements. it is always reachable.
-        assert "}v4=v4+1;}" in code or "}v4=v4+0x1;}" in code
+        assert "}v4+=1;}" in code or "}v4+=0x1;}" in code
 
     def test_decompilation_excessive_goto_removal(self):
         bin_path = os.path.join(test_location, "x86_64", "decompiler", "bf")
         p = angr.Project(bin_path, auto_load_libs=False)
 
-        cfg = p.analyses.CFG(data_references=True, normalize=True)
-
-<<<<<<< HEAD
+        cfg = p.analyses[CFGFast].prep()(data_references=True, normalize=True)
+
         func = cfg.functions[0x100003890]
-=======
-    cfg = p.analyses[CFGFast].prep()(data_references=True, normalize=True)
->>>>>>> 99b908da
-
-        dec = p.analyses.Decompiler(func, cfg=cfg.model)
-        code = dec.codegen.text
-        print(code)
-
-<<<<<<< HEAD
+
+        dec = p.analyses[Decompiler].prep()(func, cfg=cfg.model)
+        code = dec.codegen.text
+        print(code)
+
         assert "goto" not in code
-=======
-    # no dead memdef removal
-    dec = p.analyses[Decompiler].prep()(func, cfg=cfg.model)
-    code = dec.codegen.text
-    print(code)
->>>>>>> 99b908da
 
     def test_decompilation_switch_case_structuring_with_removed_nodes(self):
 
-<<<<<<< HEAD
         # Some jump table entries are fully folded into their successors. Structurer should be able to handle this case.
         bin_path = os.path.join(test_location, "x86_64", "decompiler", "union")
         p = angr.Project(bin_path, auto_load_libs=False)
-=======
-    # with dead memdef removal
-    opt = [o for o in angr.analyses.decompiler.decompilation_options.options if o.param == "remove_dead_memdefs"][0]
-    # kill the cache since variables to statements won't match any more - variables are re-discovered with the new
-    # option.
-    p.kb.structured_code.cached.clear()
-    dec = p.analyses[Decompiler].prep()(func, cfg=cfg.model, options=[(opt, True)])
-    code = dec.codegen.text
-    print(code)
->>>>>>> 99b908da
-
-        cfg = p.analyses.CFG(data_references=True, normalize=True)
+
+        cfg = p.analyses[CFGFast].prep()(data_references=True, normalize=True)
 
         func = cfg.functions["build_date"]
-        dec = p.analyses.Decompiler(func, cfg=cfg.model)
+        dec = p.analyses[Decompiler].prep()(func, cfg=cfg.model)
         code = dec.codegen.text
         print(code)
 
         n = code.count("switch")
         assert n == 2, f"Expect two switch-case constructs, only found {n} instead."
 
-<<<<<<< HEAD
     def test_decompilation_x86_64_stack_arguments(self):
 
         # Arguments passed on the stack should not go missing
         bin_path = os.path.join(test_location, "x86_64", "decompiler", "union")
         p = angr.Project(bin_path, auto_load_libs=False)
-=======
-    cfg = p.analyses[CFGFast].prep()(data_references=True, normalize=True)
-    p.analyses[CompleteCallingConventionsAnalysis].prep()(recover_variables=True)
-    func = cfg.functions['main']
-
-    dec = p.analyses[Decompiler].prep()(func, cfg=cfg.model)
-    code = dec.codegen.text
-    print(code)
->>>>>>> 99b908da
-
-        cfg = p.analyses.CFG(data_references=True, normalize=True)
+
+        cfg = p.analyses[CFGFast].prep()(data_references=True, normalize=True)
 
         func = cfg.functions["build_date"]
 
         # no dead memdef removal
-        dec = p.analyses.Decompiler(func, cfg=cfg.model)
-        code = dec.codegen.text
-        print(code)
-
-<<<<<<< HEAD
+        dec = p.analyses[Decompiler].prep()(func, cfg=cfg.model)
+        code = dec.codegen.text
+        print(code)
+
         lines = code.split("\n")
         for line in lines:
             if "snprintf" in line:
-                # The line should look like this: v0 = (int)snprintf(v32[8], (v43 + 0x1) * 0x2 + 0x1a, "%s,
-                # %.2d %s %d %.2d:%.2d:%.2d GMT\r\n", &v34, ((long long)v35), &v33, ((long long)v36 + 1900),
-                # ((long long)v35), ((long long)v35), ((long long)v35));
+                # The line should look like this:
+                #   v0 = (int)snprintf(v32[8], (v43 + 0x1) * 0x2 + 0x1a, "%s, %.2d %s %d %.2d:%.2d:%.2d GMT\r\n", &v34,
+                #   ((long long)v35), &v33, ((long long)v36 + 1900), ((long long)v35), ((long long)v35), ((long long)v35));
                 assert "1900" in line, "There is a missing stack argument."
                 break
         else:
             assert False, "The line with snprintf() is not found."
 
         # with dead memdef removal
-        opt = [
-            o
-            for o in angr.analyses.decompiler.decompilation_options.options
-            if o.param == "remove_dead_memdefs"
-        ][0]
+        opt = [o for o in angr.analyses.decompiler.decompilation_options.options if o.param == "remove_dead_memdefs"][0]
         # kill the cache since variables to statements won't match any more - variables are re-discovered with the new
         # option.
         p.kb.structured_code.cached.clear()
-        dec = p.analyses.Decompiler(func, cfg=cfg.model, options=[(opt, True)])
+        dec = p.analyses[Decompiler].prep()(func, cfg=cfg.model, options=[(opt, True)])
         code = dec.codegen.text
         print(code)
 
         lines = code.split("\n")
         for line in lines:
             if "snprintf" in line:
-                # The line should look like this: v0 = (int)snprintf(v32[8], (v43 + 0x1) * 0x2 + 0x1a, "%s,
-                # %.2d %s %d %.2d:%.2d:%.2d GMT\r\n", &v34, ((long long)v35), &v33, ((long long)v36 + 1900),
-                # ((long long)v35), ((long long)v35), ((long long)v35));
+                # The line should look like this:
+                #   v0 = (int)snprintf(v32[8], (v43 + 0x1) * 0x2 + 0x1a, "%s, %.2d %s %d %.2d:%.2d:%.2d GMT\r\n", &v34,
+                #   ((long long)v35), &v33, ((long long)v36 + 1900), ((long long)v35), ((long long)v35), ((long long)v35));
                 assert "1900" in line, "There is a missing stack argument."
                 break
         else:
             assert False, "The line with snprintf() is not found."
-=======
-    cfg = p.analyses[CFGFast].prep()(data_references=True, normalize=True)
-    func = cfg.functions['main']
-
-    dec = p.analyses[Decompiler].prep()(func, cfg=cfg.model)
-    code = dec.codegen.text
-    print(code)
->>>>>>> 99b908da
 
     def test_decompiling_amp_challenge03_arm(self):
         bin_path = os.path.join(test_location, "armhf", "decompiler", "challenge_03")
         p = angr.Project(bin_path, auto_load_libs=False)
 
-        cfg = p.analyses.CFG(data_references=True, normalize=True)
-        p.analyses.CompleteCallingConventions(recover_variables=True)
-        func = cfg.functions["main"]
-
-        dec = p.analyses.Decompiler(func, cfg=cfg.model)
+        cfg = p.analyses[CFGFast].prep()(data_references=True, normalize=True)
+        p.analyses[CompleteCallingConventionsAnalysis].prep()(recover_variables=True)
+        func = cfg.functions['main']
+
+        dec = p.analyses[Decompiler].prep()(func, cfg=cfg.model)
         code = dec.codegen.text
         print(code)
 
         # make sure there are no empty code blocks
         code = code.replace(" ", "").replace("\n", "")
-        assert "{}" not in code, (
-            "Found empty code blocks in decompilation output. This may indicate some assignments "
-            "are incorrectly removed."
-        )
-
-<<<<<<< HEAD
+        assert "{}" not in code, "Found empty code blocks in decompilation output. This may indicate some assignments " \
+                                 "are incorrectly removed."
+
     def test_decompiling_fauxware_mipsel(self):
         bin_path = os.path.join(test_location, "mipsel", "fauxware")
         p = angr.Project(bin_path, auto_load_libs=False)
 
-        cfg = p.analyses.CFG(data_references=True, normalize=True)
-        func = cfg.functions["main"]
-=======
-    cfg = p.analyses[CFGFast].prep()(data_references=True, normalize=True)
-    func = cfg.functions['main']
-
-    dec = p.analyses[Decompiler].prep()(func, cfg=cfg.model)
-    code = dec.codegen.text
-    print(code)
->>>>>>> 99b908da
-
-        dec = p.analyses.Decompiler(func, cfg=cfg.model)
+        cfg = p.analyses[CFGFast].prep()(data_references=True, normalize=True)
+        func = cfg.functions['main']
+
+        dec = p.analyses[Decompiler].prep()(func, cfg=cfg.model)
         code = dec.codegen.text
         print(code)
 
@@ -1374,27 +704,16 @@
 
     def test_stack_canary_removal_x8664_extra_exits(self):
 
-        # Test stack canary removal on functions with extra exit nodes (e.g., assert(false);) without stack canary
-        # checks
-        bin_path = os.path.join(
-            test_location, "x86_64", "decompiler", "babyheap_level1_teaching1"
-        )
-        p = angr.Project(bin_path, auto_load_libs=False)
-
-<<<<<<< HEAD
-        cfg = p.analyses.CFG(data_references=True, normalize=True)
-        func = cfg.functions["main"]
-
-        dec = p.analyses.Decompiler(func, cfg=cfg.model)
-        code = dec.codegen.text
-        print(code)
-=======
-    cfg = p.analyses[CFGFast].prep()(data_references=True, normalize=True)
-    func = cfg.functions['main']
-
-    dec = p.analyses[Decompiler].prep()(func, cfg=cfg.model)
-    code = dec.codegen.text
->>>>>>> 99b908da
+        # Test stack canary removal on functions with extra exit nodes (e.g., assert(false);) without stack canary checks
+        bin_path = os.path.join(test_location, "x86_64", "decompiler", "babyheap_level1_teaching1")
+        p = angr.Project(bin_path, auto_load_libs=False)
+
+        cfg = p.analyses[CFGFast].prep()(data_references=True, normalize=True)
+        func = cfg.functions['main']
+
+        dec = p.analyses[Decompiler].prep()(func, cfg=cfg.model)
+        code = dec.codegen.text
+        print(code)
 
         # We should not find "__stack_chk_fail" in the code
         assert "__stack_chk_fail" not in code
@@ -1402,24 +721,14 @@
     def test_ifelseif_x8664(self):
 
         # nested if-else should be transformed to cascading if-elseif constructs
-        bin_path = os.path.join(
-            test_location, "x86_64", "decompiler", "babyheap_level1_teaching1"
-        )
-        p = angr.Project(bin_path, auto_load_libs=False)
-
-<<<<<<< HEAD
-        cfg = p.analyses.CFG(data_references=True, normalize=True)
-        func = cfg.functions["main"]
-
-        dec = p.analyses.Decompiler(func, cfg=cfg.model)
-        code = dec.codegen.text
-=======
-    cfg = p.analyses[CFGFast].prep()(data_references=True, normalize=True)
-    func = cfg.functions['main']
-
-    dec = p.analyses[Decompiler].prep()(func, cfg=cfg.model)
-    code = dec.codegen.text
->>>>>>> 99b908da
+        bin_path = os.path.join(test_location, "x86_64", "decompiler", "babyheap_level1_teaching1")
+        p = angr.Project(bin_path, auto_load_libs=False)
+
+        cfg = p.analyses[CFGFast].prep()(data_references=True, normalize=True)
+        func = cfg.functions['main']
+
+        dec = p.analyses[Decompiler].prep()(func, cfg=cfg.model)
+        code = dec.codegen.text
 
         print(code)
         assert code.count("else if") == 3
@@ -1428,20 +737,15 @@
         bin_path = os.path.join(test_location, "x86_64", "decompiler", "adams")
         p = angr.Project(bin_path, auto_load_libs=False)
 
-        cfg = p.analyses.CFG(data_references=True, normalize=True)
-        func = cfg.functions["main"]
-
-        dec = p.analyses.Decompiler(func, cfg=cfg.model)
-        code = dec.codegen.text
-
-<<<<<<< HEAD
+        cfg = p.analyses[CFGFast].prep()(data_references=True, normalize=True)
+        func = cfg.functions['main']
+
+        dec = p.analyses[Decompiler].prep()(func, cfg=cfg.model)
+        code = dec.codegen.text
+
         print(code)
         # the call to fileno() should not go missing
         assert code.count("fileno") == 1
-=======
-    cfg = p.analyses[CFGFast].prep()(data_references=True, normalize=True)
-    p.analyses[CompleteCallingConventionsAnalysis].prep()(recover_variables=True)
->>>>>>> 99b908da
 
         code_without_spaces = code.replace(" ", "").replace("\n", "")
         # make sure all break statements are followed by either "case " or "}"
@@ -1449,24 +753,18 @@
         replaced = replaced.replace("break;}", "")
         assert "break" not in replaced
 
-<<<<<<< HEAD
     def test_decompiling_morton_my_message_callback(self):
         bin_path = os.path.join(test_location, "x86_64", "decompiler", "morton")
         p = angr.Project(bin_path, auto_load_libs=False)
-=======
-    dec = p.analyses[Decompiler].prep()(func, cfg=cfg.model)
-    code = dec.codegen.text
->>>>>>> 99b908da
-
-        cfg = p.analyses.CFG(data_references=True, normalize=True)
-        p.analyses.CompleteCallingConventions(recover_variables=True)
-
-        func = cfg.functions["my_message_callback"]
-
-        dec = p.analyses.Decompiler(func, cfg=cfg.model)
-        code = dec.codegen.text
-
-<<<<<<< HEAD
+
+        cfg = p.analyses[CFGFast].prep()(data_references=True, normalize=True)
+        p.analyses[CompleteCallingConventionsAnalysis].prep()(recover_variables=True)
+
+        func = cfg.functions['my_message_callback']
+
+        dec = p.analyses[Decompiler].prep()(func, cfg=cfg.model)
+        code = dec.codegen.text
+
         print(code)
         # we should not propagate generate_random() calls into function arguments without removing the original call
         # statement.
@@ -1474,53 +772,31 @@
         # we should be able to correctly figure out all arguments for mosquitto_publish() by analyzing call sites
         assert code.count("mosquitto_publish()") == 0
         assert code.count("mosquitto_publish(") == 6
-=======
-    cfg = p.analyses[CFGFast].prep()(data_references=True, normalize=True)
-    p.analyses[CompleteCallingConventionsAnalysis].prep()(recover_variables=True)
->>>>>>> 99b908da
 
     def test_decompiling_morton_lib_handle__suback(self):
-        bin_path = os.path.join(
-            test_location, "x86_64", "decompiler", "morton.libmosquitto.so.1"
-        )
-        p = angr.Project(bin_path, auto_load_libs=False)
-
-<<<<<<< HEAD
-        cfg = p.analyses.CFG(data_references=True, normalize=True)
-        p.analyses.CompleteCallingConventions(recover_variables=True)
-=======
-    dec = p.analyses[Decompiler].prep()(func, cfg=cfg.model)
-    code = dec.codegen.text
->>>>>>> 99b908da
-
-        func = cfg.functions.function(name="handle__suback", plt=False)
-
-        dec = p.analyses.Decompiler(func, cfg=cfg.model)
-        code = dec.codegen.text
-
-        print(code)
-        assert (
-            "__stack_chk_fail" not in code
-        )  # stack canary checks should be removed by default
-
-<<<<<<< HEAD
+        bin_path = os.path.join(test_location, "x86_64", "decompiler", "morton.libmosquitto.so.1")
+        p = angr.Project(bin_path, auto_load_libs=False)
+
+        cfg = p.analyses[CFGFast].prep()(data_references=True, normalize=True)
+        p.analyses[CompleteCallingConventionsAnalysis].prep()(recover_variables=True)
+
+        func = cfg.functions.function(name='handle__suback', plt=False)
+
+        dec = p.analyses[Decompiler].prep()(func, cfg=cfg.model)
+        code = dec.codegen.text
+
+        print(code)
+        assert "__stack_chk_fail" not in code  # stack canary checks should be removed by default
+
     def test_decompiling_newburry_main(self):
         bin_path = os.path.join(test_location, "x86_64", "decompiler", "newbury")
         p = angr.Project(bin_path, auto_load_libs=False)
-=======
-    cfg = p.analyses[CFGFast].prep()(data_references=True, normalize=True)
->>>>>>> 99b908da
-
-        cfg = p.analyses.CFG(data_references=True, normalize=True)
-
-<<<<<<< HEAD
-        func = cfg.functions["main"]
-=======
-    dec = p.analyses[Decompiler].prep()(func, cfg=cfg.model)
-    code = dec.codegen.text
->>>>>>> 99b908da
-
-        dec = p.analyses.Decompiler(func, cfg=cfg.model)
+
+        cfg = p.analyses[CFGFast].prep()(data_references=True, normalize=True)
+
+        func = cfg.functions['main']
+
+        dec = p.analyses[Decompiler].prep()(func, cfg=cfg.model)
         code = dec.codegen.text
 
         print(code)
@@ -1528,26 +804,15 @@
         assert re.search(r"for[^\n]*return[^\n]*;", code) is None
 
     def test_single_instruction_loop(self):
-        bin_path = os.path.join(
-            test_location, "x86_64", "decompiler", "level_12_teaching"
-        )
-        p = angr.Project(bin_path, auto_load_libs=False)
-
-<<<<<<< HEAD
-        cfg = p.analyses.CFG(data_references=True, normalize=True)
-=======
-    cfg = p.analyses[CFGFast].prep()(data_references=True, normalize=True)
->>>>>>> 99b908da
-
-        func = cfg.functions["main"]
-
-<<<<<<< HEAD
-        dec = p.analyses.Decompiler(func, cfg=cfg.model)
-        code = dec.codegen.text
-=======
-    dec = p.analyses[Decompiler].prep()(func, cfg=cfg.model)
-    code = dec.codegen.text
->>>>>>> 99b908da
+        bin_path = os.path.join(test_location, "x86_64", "decompiler", "level_12_teaching")
+        p = angr.Project(bin_path, auto_load_libs=False)
+
+        cfg = p.analyses[CFGFast].prep()(data_references=True, normalize=True)
+
+        func = cfg.functions['main']
+
+        dec = p.analyses[Decompiler].prep()(func, cfg=cfg.model)
+        code = dec.codegen.text
 
         print(code)
         code_without_spaces = code.replace(" ", "").replace("\n", "")
