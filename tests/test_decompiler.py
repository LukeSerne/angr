# pylint: disable=missing-class-docstring,disable=no-self-use
import os
import re
import unittest

import angr
from angr.analyses import VariableRecoveryFast, CallingConventionAnalysis, \
    CompleteCallingConventionsAnalysis, CFGFast, Decompiler

test_location = os.path.join(os.path.dirname(os.path.realpath(__file__)), '..', '..', 'binaries', 'tests')


class TestDecompiler(unittest.TestCase):
    def test_decompiling_all_x86_64(self):
        bin_path = os.path.join(test_location, "x86_64", "all")
        p = angr.Project(bin_path, auto_load_libs=False, load_debug_info=True)

        cfg = p.analyses[CFGFast].prep()(data_references=True, normalize=True)
        for f in cfg.functions.values():
            if f.is_simprocedure:
                print("Skipping SimProcedure %s." % repr(f))
                continue
            dec = p.analyses[Decompiler].prep()(f, cfg=cfg.model)
            if dec.codegen is not None:
                print(dec.codegen.text)
            else:
                print("Failed to decompile function %s." % repr(f))

    def test_decompiling_babypwn_i386(self):
        bin_path = os.path.join(test_location, "i386", "decompiler", "codegate2017_babypwn")
        p = angr.Project(bin_path, auto_load_libs=False, load_debug_info=True)

        cfg = p.analyses[CFGFast].prep()(normalize=True, data_references=True)
        for f in cfg.functions.values():
            if f.is_simprocedure:
                print("Skipping SimProcedure %s." % repr(f))
                continue
            if f.addr not in (0x8048a71, 0x8048c6b):
                continue
            dec = p.analyses[Decompiler].prep()(f, cfg=cfg.model)
            if dec.codegen is not None:
                print(dec.codegen.text)
            else:
                print("Failed to decompile function %s." % repr(f))

    def test_decompiling_loop_x86_64(self):
        bin_path = os.path.join(test_location, "x86_64", "decompiler", "loop")
        p = angr.Project(bin_path, auto_load_libs=False, load_debug_info=True)

        cfg = p.analyses[CFGFast].prep()(normalize=True, data_references=True)
        f = cfg.functions['loop']
        dec = p.analyses[Decompiler].prep()(f, cfg=cfg.model)
        if dec.codegen is not None:

            # it should be properly structured to a while loop without conditional breaks
            assert "break" not in dec.codegen.text

            print(dec.codegen.text)
        else:
            print("Failed to decompile function %s." % repr(f))

    def test_decompiling_all_i386(self):
        bin_path = os.path.join(test_location, "i386", "all")
        p = angr.Project(bin_path, auto_load_libs=False, load_debug_info=True)

        cfg = p.analyses[CFGFast].prep()(data_references=True, normalize=True)

        f = cfg.functions['main']
        dec = p.analyses[Decompiler].prep()(f, cfg=cfg.model)
        if dec.codegen is not None:
            print(dec.codegen.text)
        else:
            print("Failed to decompile function %s." % repr(f))

    def test_decompiling_aes_armel(self):
        # EDG Says: This binary is invalid.
        # Consider replacing with some real firmware
        bin_path = os.path.join(test_location, "armel", "aes")
        # TODO: FIXME: EDG says: This binary is actually CortexM
        # It is incorrectly linked. We override this here
        p = angr.Project(bin_path, arch='ARMEL', auto_load_libs=False, load_debug_info=True)

        cfg = p.analyses[CFGFast].prep()(data_references=True, normalize=True)

        f = cfg.functions['main']
        dec = p.analyses[Decompiler].prep()(f, cfg=cfg.model)
        if dec.codegen is not None:
            print(dec.codegen.text)
        else:
            print("Failed to decompile function %s." % repr(f))

    def test_decompiling_mips_allcmps(self):
        bin_path = os.path.join(test_location, "mips", "allcmps")
        p = angr.Project(bin_path, auto_load_libs=False, load_debug_info=True)

        cfg = p.analyses[CFGFast].prep()(collect_data_references=True, normalize=True)

        f = cfg.functions['main']
        dec = p.analyses[Decompiler].prep()(f, cfg=cfg.model)
        if dec.codegen is not None:
            print(dec.codegen.text)
        else:
            print("Failed to decompile function %s." % repr(f))

    def test_decompiling_linked_list(self):
        bin_path = os.path.join(test_location, "x86_64", "linked_list")
        p = angr.Project(bin_path, auto_load_libs=False)

        cfg = p.analyses[CFGFast].prep()(normalize=True, data_references=True)

        f = cfg.functions['sum']
        dec = p.analyses[Decompiler].prep()(f, cfg=cfg.model)
        if dec.codegen is not None:
            print(dec.codegen.text)
        else:
            print("Failed to decompile function %r." % f)
            assert False

    def test_decompiling_dir_gcc_O0_free_ent(self):
        bin_path = os.path.join(test_location, "x86_64", "dir_gcc_-O0")
        p = angr.Project(bin_path, auto_load_libs=False, load_debug_info=True)

        cfg = p.analyses[CFGFast].prep()(normalize=True)

        f = cfg.functions['free_ent']
        dec = p.analyses[Decompiler].prep()(f, cfg=cfg.model)
        if dec.codegen is not None:
            print(dec.codegen.text)
        else:
            print("Failed to decompile function %r." % f)
            assert False

    def test_decompiling_dir_gcc_O0_main(self):

        # tests loop structuring
        bin_path = os.path.join(test_location, "x86_64", "dir_gcc_-O0")
        p = angr.Project(bin_path, auto_load_libs=False, load_debug_info=True)

        cfg = p.analyses[CFGFast].prep()(normalize=True)

        f = cfg.functions['main']
        dec = p.analyses[Decompiler].prep()(f, cfg=cfg.model)
        if dec.codegen is not None:
            print(dec.codegen.text)
        else:
            print("Failed to decompile function %r." % f)
            assert False

    def test_decompiling_dir_gcc_O0_emit_ancillary_info(self):
        bin_path = os.path.join(test_location, "x86_64", "dir_gcc_-O0")
        p = angr.Project(bin_path, auto_load_libs=False, load_debug_info=True)

        cfg = p.analyses[CFGFast].prep()(normalize=True)

        f = cfg.functions['emit_ancillary_info']
        dec = p.analyses[Decompiler].prep()(f, cfg=cfg.model)
        if dec.codegen is not None:
            print(dec.codegen.text)
        else:
            print("Failed to decompile function %r." % f)
            assert False

    def test_decompiling_switch0_x86_64(self):

        bin_path = os.path.join(test_location, "x86_64", "switch_0")
        p = angr.Project(bin_path, auto_load_libs=False)

        cfg = p.analyses[CFGFast].prep()(normalize=True, data_references=True)

        f = cfg.functions['main']
        dec = p.analyses[Decompiler].prep()(f, cfg=cfg.model)

        if dec.codegen is not None:
            code = dec.codegen.text
            assert "switch" in code
            assert "case 1:" in code
            assert "case 2:" in code
            assert "case 3:" in code
            assert "case 4:" in code
            assert "case 5:" in code
            assert "case 6:" in code
            assert "case 7:" in code
            assert "default:" in code

            print(dec.codegen.text)
        else:
            print("Failed to decompile function %r." % f)
            assert False

    def test_decompiling_switch1_x86_64(self):

        bin_path = os.path.join(test_location, "x86_64", "switch_1")
        p = angr.Project(bin_path, auto_load_libs=False)

        cfg = p.analyses[CFGFast].prep()(normalize=True, data_references=True)

        # disable eager returns simplifier
        all_optimization_passes = angr.analyses.decompiler.optimization_passes.get_default_optimization_passes("AMD64",
                                                                                                               "linux")
        all_optimization_passes = [p for p in all_optimization_passes
                                   if p is not angr.analyses.decompiler.optimization_passes.EagerReturnsSimplifier]

        f = cfg.functions['main']
        dec = p.analyses[Decompiler].prep()(f, cfg=cfg.model, optimization_passes=all_optimization_passes)
        if dec.codegen is not None:
            code = dec.codegen.text
            assert "switch" in code
            assert "case 1:" in code
            assert "case 2:" in code
            assert "case 3:" in code
            assert "case 4:" in code
            assert "case 5:" in code
            assert "case 6:" in code
            assert "case 7:" in code
            assert "case 8:" in code
            assert "default:" not in code

            print(dec.codegen.text)
        else:
            print("Failed to decompile function %r." % f)
            assert False

    def test_decompiling_switch2_x86_64(self):

        bin_path = os.path.join(test_location, "x86_64", "switch_2")
        p = angr.Project(bin_path, auto_load_libs=False)

        cfg = p.analyses[CFGFast].prep()(normalize=True, data_references=True)

        # disable eager returns simplifier
        all_optimization_passes = angr.analyses.decompiler.optimization_passes.get_default_optimization_passes("AMD64",
                                                                                                               "linux")
        all_optimization_passes = [p for p in all_optimization_passes
                                   if p is not angr.analyses.decompiler.optimization_passes.EagerReturnsSimplifier]

        f = cfg.functions['main']
        dec = p.analyses[Decompiler].prep()(f, cfg=cfg.model, optimization_passes=all_optimization_passes)
        if dec.codegen is not None:
            code = dec.codegen.text
            assert "switch" in code
            assert "case 1:" in code
            assert "case 2:" in code
            assert "case 3:" in code
            assert "case 4:" in code
            assert "case 5:" in code
            assert "case 6:" in code
            assert "case 7:" in code
            assert "case 8:" not in code
            assert "default:" in code

            assert code.count("break;") == 4

            print(dec.codegen.text)
        else:
            print("Failed to decompile function %r." % f)
            assert False

    def test_decompiling_true_x86_64_0(self):

        # in fact this test case tests if CFGBase._process_jump_table_targeted_functions successfully removes "function"
        # 0x402543, which is an artificial function that the compiler (GCC) created for identified "cold" functions.

        bin_path = os.path.join(test_location, "x86_64", "true_ubuntu_2004")
        p = angr.Project(bin_path, auto_load_libs=False, load_debug_info=True)

        cfg = p.analyses[CFGFast].prep()(normalize=True, data_references=True)

        # disable eager returns simplifier
        all_optimization_passes = angr.analyses.decompiler.optimization_passes.get_default_optimization_passes("AMD64",
                                                                                                               "linux")
        all_optimization_passes = [p for p in all_optimization_passes
                                   if p is not angr.analyses.decompiler.optimization_passes.EagerReturnsSimplifier]

        f = cfg.functions[0x4048c0]
        dec = p.analyses[Decompiler].prep()(f, cfg=cfg.model, optimization_passes=all_optimization_passes)
        print(dec.codegen.text)
        if dec.codegen is not None:
            code = dec.codegen.text
            assert "switch" in code
            assert "case" in code
        else:
            print("Failed to decompile function %r." % f)
            assert False

    def test_decompiling_true_x86_64_1(self):
        bin_path = os.path.join(test_location, "x86_64", "true_ubuntu_2004")
        p = angr.Project(bin_path, auto_load_libs=False, load_debug_info=True)

        cfg = p.analyses[CFGFast].prep()(normalize=True, data_references=True)

        # disable eager returns simplifier
        all_optimization_passes = angr.analyses.decompiler.optimization_passes.get_default_optimization_passes("AMD64",
                                                                                                               "linux")
        all_optimization_passes = [p for p in all_optimization_passes
                                   if p is not angr.analyses.decompiler.optimization_passes.EagerReturnsSimplifier]

        f = cfg.functions[0x404dc0]
        dec = p.analyses[Decompiler].prep()(f, cfg=cfg.model, optimization_passes=all_optimization_passes)
        print(dec.codegen.text)
        code: str = dec.codegen.text

        # constant propagation was failing. see https://github.com/angr/angr/issues/2659
        assert code.count("32 <=") == 0 and code.count("32 >") == 0 and \
               code.count("((int)32) <=") == 0 and code.count("((int)32) >") == 0
        if "*(&stack_base-56:32)" in code:
            assert code.count("32") == 3
        else:
            assert code.count("32") == 2

<<<<<<< HEAD
    def test_decompiling_true_a_x86_64_0(self):
        bin_path = os.path.join(test_location, "x86_64", "true_a")
        p = angr.Project(bin_path, auto_load_libs=False, load_debug_info=True)
=======
def test_decompiling_true_a_x86_64_0():
    bin_path = os.path.join(test_location, "x86_64", "true_a")
    p = angr.Project(bin_path, auto_load_libs=False, load_debug_info=True)

    cfg = p.analyses[CFGFast].prep()(normalize=True, data_references=True)

    # disable eager returns simplifier
    all_optimization_passes = angr.analyses.decompiler.optimization_passes.get_default_optimization_passes("AMD64",
                                                                                                           "linux")
    all_optimization_passes = [p for p in all_optimization_passes
                               if p is not angr.analyses.decompiler.optimization_passes.EagerReturnsSimplifier]

    f = cfg.functions[0x401e60]
    dec = p.analyses[Decompiler].prep()(f, cfg=cfg.model, optimization_passes=all_optimization_passes)
    print(dec.codegen.text)


def test_decompiling_true_a_x86_64_1():

    bin_path = os.path.join(test_location, "x86_64", "true_a")
    p = angr.Project(bin_path, auto_load_libs=False, load_debug_info=True)

    cfg = p.analyses[CFGFast].prep()(normalize=True, data_references=True)

    # disable eager returns simplifier
    all_optimization_passes = angr.analyses.decompiler.optimization_passes.get_default_optimization_passes("AMD64",
                                                                                                           "linux")
    all_optimization_passes = [p for p in all_optimization_passes
                               if p is not angr.analyses.decompiler.optimization_passes.EagerReturnsSimplifier]

    f = cfg.functions[0x404410]
    dec = p.analyses[Decompiler].prep()(f, cfg=cfg.model, optimization_passes=all_optimization_passes)
    print(dec.codegen.text)


def test_decompiling_true_1804_x86_64():
    # true in Ubuntu 18.04, with -O2, has special optimizations that
    # may mess up the way we structure loops and conditionals

    bin_path = os.path.join(test_location, "x86_64", "true_ubuntu1804")
    p = angr.Project(bin_path, auto_load_libs=False)

    cfg = p.analyses.CFG(normalize=True, data_references=True)

    f = cfg.functions["usage"]
    dec = p.analyses.Decompiler(f, cfg=cfg.model)
    print(dec.codegen.text)


def test_decompiling_true_mips64():

    bin_path = os.path.join(test_location, "mips64", "true")
    p = angr.Project(bin_path, auto_load_libs=False, load_debug_info=False)
    cfg = p.analyses[CFGFast].prep()(normalize=True, data_references=True)

    all_optimization_passes = angr.analyses.decompiler.optimization_passes.get_default_optimization_passes("MIPS64",
                                                                                                           "linux")

    f = cfg.functions['main']
    dec = p.analyses[Decompiler].prep()(f, cfg=cfg.model, optimization_passes=all_optimization_passes)
    # make sure strings exist
    assert '"coreutils"' in dec.codegen.text
    assert '"/usr/local/share/locale"' in dec.codegen.text
    assert '"--help"' in dec.codegen.text
    assert '"Jim Meyering"' in dec.codegen.text
    # make sure function calls exist
    assert "set_program_name(" in dec.codegen.text
    assert "setlocale(" in dec.codegen.text
    assert "usage();" in dec.codegen.text


def test_decompiling_1after909_verify_password():

    bin_path = os.path.join(test_location, "x86_64", "1after909")
    p = angr.Project(bin_path, auto_load_libs=False)

    cfg = p.analyses[CFGFast].prep()(normalize=True, data_references=True)

    # verify_password
    f = cfg.functions['verify_password']
    # recover calling convention
    p.analyses[VariableRecoveryFast].prep()(f)
    cca = p.analyses[CallingConventionAnalysis].prep()(f)
    f.calling_convention = cca.cc
    f.prototype = cca.prototype
    dec = p.analyses[Decompiler].prep()(f, cfg=cfg.model)
    if dec.codegen is None:
        print("Failed to decompile function %r." % f)
        assert False
>>>>>>> 5b03fc22

        cfg = p.analyses[CFGFast].prep()(normalize=True, data_references=True)

        # disable eager returns simplifier
        all_optimization_passes = angr.analyses.decompiler.optimization_passes.get_default_optimization_passes("AMD64",
                                                                                                               "linux")
        all_optimization_passes = [p for p in all_optimization_passes
                                   if p is not angr.analyses.decompiler.optimization_passes.EagerReturnsSimplifier]

        f = cfg.functions[0x401e60]
        dec = p.analyses[Decompiler].prep()(f, cfg=cfg.model, optimization_passes=all_optimization_passes)
        print(dec.codegen.text)

    def test_decompiling_true_a_x86_64_1(self):

        bin_path = os.path.join(test_location, "x86_64", "true_a")
        p = angr.Project(bin_path, auto_load_libs=False, load_debug_info=True)

        cfg = p.analyses[CFGFast].prep()(normalize=True, data_references=True)

        # disable eager returns simplifier
        all_optimization_passes = angr.analyses.decompiler.optimization_passes.get_default_optimization_passes("AMD64",
                                                                                                               "linux")
        all_optimization_passes = [p for p in all_optimization_passes
                                   if p is not angr.analyses.decompiler.optimization_passes.EagerReturnsSimplifier]

        f = cfg.functions[0x404410]
        dec = p.analyses[Decompiler].prep()(f, cfg=cfg.model, optimization_passes=all_optimization_passes)
        print(dec.codegen.text)

    def test_decompiling_true_1804_x86_64(self):
        # true in Ubuntu 18.04, with -O2, has special optimizations that
        # may mess up the way we structure loops and conditionals

        bin_path = os.path.join(test_location, "x86_64", "true_ubuntu1804")
        p = angr.Project(bin_path, auto_load_libs=False)

        cfg = p.analyses.CFG(normalize=True, data_references=True)

        f = cfg.functions["usage"]
        dec = p.analyses.Decompiler(f, cfg=cfg.model)
        print(dec.codegen.text)

    def test_decompiling_1after909_verify_password(self):

        bin_path = os.path.join(test_location, "x86_64", "1after909")
        p = angr.Project(bin_path, auto_load_libs=False)

        cfg = p.analyses[CFGFast].prep()(normalize=True, data_references=True)

        # verify_password
        f = cfg.functions['verify_password']
        # recover calling convention
        p.analyses[VariableRecoveryFast].prep()(f)
        cca = p.analyses[CallingConventionAnalysis].prep()(f)
        f.calling_convention = cca.cc
        f.prototype = cca.prototype
        dec = p.analyses[Decompiler].prep()(f, cfg=cfg.model)
        if dec.codegen is None:
            print("Failed to decompile function %r." % f)
            assert False

        code = dec.codegen.text
        print(code)
        assert "stack_base" not in code, "Some stack variables are not recognized"

        m = re.search(r"strncmp\(a1, \S+, 0x40\)", code)
        assert m is not None
        strncmp_expr = m.group(0)
        strncmp_stmt = strncmp_expr + ";"
        assert strncmp_stmt not in code, "Call expressions folding failed for strncmp()"

        assert "= sprintf" not in code, "Failed to remove the unused return value of sprintf()"

    def test_decompiling_1after909_doit(self):

        # the doit() function has an abnormal loop at 0x1d47 - 0x1da1 - 0x1d73

        bin_path = os.path.join(test_location, "x86_64", "1after909")
        p = angr.Project(bin_path, auto_load_libs=False)

        cfg = p.analyses[CFGFast].prep()(normalize=True, data_references=True)
        p.analyses[CompleteCallingConventionsAnalysis].prep()(recover_variables=True)

        # doit
        f = cfg.functions['doit']
        optimization_passes = angr.analyses.decompiler.optimization_passes.get_default_optimization_passes(
            p.arch, p.simos.name
        )
        if angr.analyses.decompiler.optimization_passes.EagerReturnsSimplifier not in optimization_passes:
            optimization_passes += [
                angr.analyses.decompiler.optimization_passes.EagerReturnsSimplifier,
            ]
        dec = p.analyses[Decompiler].prep()(f, cfg=cfg.model, optimization_passes=optimization_passes)
        if dec.codegen is None:
            print("Failed to decompile function %r." % f)
            assert False

        code = dec.codegen.text
        print(code)
        # with EagerReturnSimplifier applied, there should be no goto!
        assert "goto" not in code.lower(), "Found goto statements. EagerReturnSimplifier might have failed."
        # with global variables discovered, there should not be any loads of constant addresses.
        assert "fflush(stdout);" in code.lower()

        m = re.search(r"if \([\S]*access\(&[\S]+, [\S]+\) != 0\)", code)
        assert m is not None, "The if branch at 0x401c91 is not found. Structurer is incorrectly removing conditionals."

        # Arguments to the convert call should be fully folded into the call statement itself
        code_lines = [line.strip(" ") for line in code.split("\n")]
        for i, line in enumerate(code_lines):
            if "convert(" in line:
                # the previous line must be a curly brace
                assert i > 0
                assert code_lines[i - 1] == "{", "Some arguments to convert() are probably not folded into this call " \
                                                 "statement."
                break
        else:
            assert False, "Call to convert() is not found in decompilation output."

    def test_decompiling_libsoap(self):

        bin_path = os.path.join(test_location, "armel", "libsoap.so")
        p = angr.Project(bin_path, auto_load_libs=False)

        cfg = p.analyses[CFGFast].prep()(data_references=True, normalize=True)

        func = cfg.functions[0x41d000]
        dec = p.analyses[Decompiler].prep()(func, cfg=cfg.model)
        if dec.codegen is not None:
            code = dec.codegen.text
            print(code)
            assert code
        else:
            print("Failed to decompile function %r." % func)
            assert False

    def test_decompiling_no_arguments_in_variable_list(self):

        # function arguments should never appear in the variable list
        bin_path = os.path.join(test_location, "x86_64", "test_arrays")
        p = angr.Project(bin_path, auto_load_libs=False)

        cfg = p.analyses[CFGFast].prep()(data_references=True, normalize=True)
        _ = p.analyses[CompleteCallingConventionsAnalysis].prep()(recover_variables=True)

        func = cfg.functions['main']

        dec = p.analyses[Decompiler].prep()(func, cfg=cfg.model)
        code = dec.codegen.text
        print(code)

        argc_name = " a0"  # update this variable once the decompiler picks up argument names from the common
        # definition of main()
        assert argc_name in code
        assert code.count(argc_name) == 1  # it should only appear once

    def test_decompiling_strings_c_representation(self):

        input_expected = [("""Foo"bar""", "\"Foo\\\"bar\""),
                          ("""Foo'bar""", "\"Foo'bar\"")]

        for (_input, expected) in input_expected:
            result = angr.analyses.decompiler.structured_codegen.c.CConstant.str_to_c_str(_input)
            assert result == expected

    def test_decompiling_strings_local_strlen(self):
        bin_path = os.path.join(test_location, "x86_64", "types", "strings")
        p = angr.Project(bin_path, auto_load_libs=False)

        cfg = p.analyses[CFGFast].prep()(data_references=True, normalize=True)
        func = cfg.functions['local_strlen']

        _ = p.analyses[VariableRecoveryFast].prep()(func)
        cca = p.analyses[CallingConventionAnalysis].prep()(func, cfg=cfg.model)
        func.calling_convention = cca.cc
        func.prototype = cca.prototype

        dec = p.analyses[Decompiler].prep()(func, cfg=cfg.model)
        assert dec.codegen is not None, "Failed to decompile function %r." % func

        code = dec.codegen.text
        print(code)
        # Make sure argument a0 is correctly typed to char*
        lines = code.split("\n")
        assert "local_strlen(char *a0)" in lines[0], "Argument a0 seems to be incorrectly typed: %s" % lines[0]

    def test_decompiling_strings_local_strcat(self):
        bin_path = os.path.join(test_location, "x86_64", "types", "strings")
        p = angr.Project(bin_path, auto_load_libs=False)

        cfg = p.analyses[CFGFast].prep()(data_references=True, normalize=True)
        func = cfg.functions['local_strcat']

        _ = p.analyses[VariableRecoveryFast].prep()(func)
        cca = p.analyses[CallingConventionAnalysis].prep()(func, cfg=cfg.model)
        func.calling_convention = cca.cc
        func.prototype = cca.prototype

<<<<<<< HEAD
        dec = p.analyses[Decompiler].prep()(func, cfg=cfg.model)
        assert dec.codegen is not None, "Failed to decompile function %r." % func
=======
def test_decompilation_call_expr_folding_mips64_true():

    # This test is to ensure call expression folding correctly replaces call expressions in return statements
    bin_path = os.path.join(test_location, "mips64", "true")
    p = angr.Project(bin_path, auto_load_libs=False)

    cfg = p.analyses[CFGFast].prep()(data_references=True, normalize=True)

    func_0 = cfg.functions['version_etc']
    dec = p.analyses[Decompiler].prep()(func_0, cfg=cfg.model)
    code = dec.codegen.text
    print(code)
    assert "version_etc_va(" in code


def test_decompilation_call_expr_folding_x8664_calc():

    # This test is to ensure call expression folding do not re-use out-dated definitions when folding expressions
    bin_path = os.path.join(test_location, "x86_64", "calc")
    p = angr.Project(bin_path, auto_load_libs=False)

    cfg = p.analyses[CFGFast].prep()(data_references=True, normalize=True)
    _ = p.analyses.CompleteCallingConventions(recover_variables=True)

    func_0 = cfg.functions['main']
    dec = p.analyses[Decompiler].prep()(func_0, cfg=cfg.model)
    code = dec.codegen.text
    print(code)

    assert "root(" in code
    assert "strlen(" in code  # incorrect call expression folding would fold root() into printf() and remove strlen()
    assert "printf(" in code

    lines = code.split("\n")
    # make sure root() and strlen() appear within the same line
    for line in lines:
        if "root(" in line:
            assert "strlen(" in line


def test_decompilation_excessive_condition_removal():
    bin_path = os.path.join(test_location, "x86_64", "decompiler", "bf")
    p = angr.Project(bin_path, auto_load_libs=False)
>>>>>>> 5b03fc22

        code = dec.codegen.text
        print(code)
        # Make sure argument a0 is correctly typed to char*
        lines = code.split("\n")
        assert "local_strcat(char *a0, char *a1)" in lines[0], \
            "Argument a0 and a1 seem to be incorrectly typed: %s" % lines[0]

    def test_decompiling_strings_local_strcat_with_local_strlen(self):
        bin_path = os.path.join(test_location, "x86_64", "types", "strings")
        p = angr.Project(bin_path, auto_load_libs=False)

        cfg = p.analyses[CFGFast].prep()(data_references=True, normalize=True)
        func_strlen = cfg.functions['local_strlen']
        _ = p.analyses[VariableRecoveryFast].prep()(func_strlen)
        cca = p.analyses[CallingConventionAnalysis].prep()(func_strlen, cfg=cfg.model)
        func_strlen.calling_convention = cca.cc
        func_strlen.prototype = cca.prototype
        p.analyses[Decompiler].prep()(func_strlen, cfg=cfg.model)

        func = cfg.functions['local_strcat']

        _ = p.analyses[VariableRecoveryFast].prep()(func)
        cca = p.analyses[CallingConventionAnalysis].prep()(func, cfg=cfg.model)
        func.calling_convention = cca.cc
        func.prototype = cca.prototype

        dec = p.analyses[Decompiler].prep()(func, cfg=cfg.model)
        assert dec.codegen is not None, "Failed to decompile function %r." % func

        code = dec.codegen.text
        print(code)
        # Make sure argument a0 is correctly typed to char*
        lines = code.split("\n")
        assert "local_strcat(char *a0, char *a1)" in lines[0], \
            "Argument a0 and a1 seem to be incorrectly typed: %s" % lines[0]

    def test_decompilation_call_expr_folding(self):
        bin_path = os.path.join(test_location, "x86_64", "decompiler", "call_expr_folding")
        p = angr.Project(bin_path, auto_load_libs=False)

        cfg = p.analyses[CFGFast].prep()(data_references=True, normalize=True)

        func_0 = cfg.functions['strlen_should_fold']
        opt = [o for o in angr.analyses.decompiler.decompilation_options.options if o.param == "remove_dead_memdefs"][0]
        dec = p.analyses[Decompiler].prep()(func_0, cfg=cfg.model, options=[(opt, True)])
        code = dec.codegen.text
        print(code)
        m = re.search(r"v(\d+) = \(int\)strlen\(&v(\d+)\);", code)  # e.g., s_428 = (int)strlen(&s_418);
        assert m is not None, "The result of strlen() should be directly assigned to a stack " \
                              "variable because of call-expression folding."
        assert m.group(1) != m.group(2)

        func_1 = cfg.functions['strlen_should_not_fold']
        dec = p.analyses[Decompiler].prep()(func_1, cfg=cfg.model)
        code = dec.codegen.text
        print(code)
        assert code.count("strlen(") == 1

        func_2 = cfg.functions['strlen_should_not_fold_into_loop']
        dec = p.analyses[Decompiler].prep()(func_2, cfg=cfg.model)
        code = dec.codegen.text
        print(code)
        assert code.count("strlen(") == 1

    def test_decompilation_excessive_condition_removal(self):
        bin_path = os.path.join(test_location, "x86_64", "decompiler", "bf")
        p = angr.Project(bin_path, auto_load_libs=False)

        cfg = p.analyses[CFGFast].prep()(data_references=True, normalize=True)

        func = cfg.functions[0x100003890]

        dec = p.analyses[Decompiler].prep()(func, cfg=cfg.model)
        code = dec.codegen.text
        print(code)

        code = code.replace(" ", "").replace("\n", "")
        # s_1a += 1 should not be wrapped inside any if-statements. it is always reachable.
        assert "}v4+=1;}" in code or "}v4+=0x1;}" in code

    def test_decompilation_excessive_goto_removal(self):
        bin_path = os.path.join(test_location, "x86_64", "decompiler", "bf")
        p = angr.Project(bin_path, auto_load_libs=False)

        cfg = p.analyses[CFGFast].prep()(data_references=True, normalize=True)

        func = cfg.functions[0x100003890]

        dec = p.analyses[Decompiler].prep()(func, cfg=cfg.model)
        code = dec.codegen.text
        print(code)

        assert "goto" not in code

<<<<<<< HEAD
    def test_decompilation_switch_case_structuring_with_removed_nodes(self):
=======
    lines = code.split("\n")
    for line in lines:
        if "snprintf" in line:
            # The line should look like this:
            #   v0 = (int)snprintf(v32[8], (v43 + 0x1) * 0x2 + 0x1a, "%s, %.2d %s %d %.2d:%.2d:%.2d GMT\r\n", &v34,
            #   ((long long)v35), &v33, ((long long)v36 + 1900), ((long long)v35), ((long long)v35), ((long long)v35));
            assert line.count(',') == 10, "There is a missing stack argument."
            break
    else:
        assert False, "The line with snprintf() is not found."
>>>>>>> 5b03fc22

        # Some jump table entries are fully folded into their successors. Structurer should be able to handle this case.
        bin_path = os.path.join(test_location, "x86_64", "decompiler", "union")
        p = angr.Project(bin_path, auto_load_libs=False)

<<<<<<< HEAD
        cfg = p.analyses[CFGFast].prep()(data_references=True, normalize=True)
=======
    lines = code.split("\n")
    for line in lines:
        if "snprintf" in line:
            # The line should look like this:
            #   v0 = (int)snprintf(v32[8], (v43 + 0x1) * 0x2 + 0x1a, "%s, %.2d %s %d %.2d:%.2d:%.2d GMT\r\n", &v34,
            #   ((long long)v35), &v33, ((long long)v36 + 1900), ((long long)v35), ((long long)v35), ((long long)v35));
            assert line.count(',') == 10, "There is a missing stack argument."
            break
    else:
        assert False, "The line with snprintf() is not found."
>>>>>>> 5b03fc22

        func = cfg.functions["build_date"]
        dec = p.analyses[Decompiler].prep()(func, cfg=cfg.model)
        code = dec.codegen.text
        print(code)

        n = code.count("switch")
        assert n == 2, f"Expect two switch-case constructs, only found {n} instead."

    def test_decompilation_x86_64_stack_arguments(self):

        # Arguments passed on the stack should not go missing
        bin_path = os.path.join(test_location, "x86_64", "decompiler", "union")
        p = angr.Project(bin_path, auto_load_libs=False)

        cfg = p.analyses[CFGFast].prep()(data_references=True, normalize=True)

        func = cfg.functions["build_date"]

        # no dead memdef removal
        dec = p.analyses[Decompiler].prep()(func, cfg=cfg.model)
        code = dec.codegen.text
        print(code)

        lines = code.split("\n")
        for line in lines:
            if "snprintf" in line:
                # The line should look like this:
                # v0 = (int)snprintf(v32[8], (v43 + 0x1) * 0x2 + 0x1a, "%s, %.2d %s %d %.2d:%.2d:%.2d GMT\r\n", &v34,
                # ((long long)v35), &v33, ((long long)v36 + 1900),((long long)v35), ((long long)v35), ((long long)v35));
                assert "1900" in line, "There is a missing stack argument."
                break
        else:
            assert False, "The line with snprintf() is not found."

        # with dead memdef removal
        opt = [o for o in angr.analyses.decompiler.decompilation_options.options if o.param == "remove_dead_memdefs"][0]
        # kill the cache since variables to statements won't match any more - variables are re-discovered with the new
        # option.
        p.kb.structured_code.cached.clear()
        dec = p.analyses[Decompiler].prep()(func, cfg=cfg.model, options=[(opt, True)])
        code = dec.codegen.text
        print(code)

        lines = code.split("\n")
        for line in lines:
            if "snprintf" in line:
                # The line should look like this:
                # v0 = (int)snprintf(v32[8], (v43 + 0x1) * 0x2 + 0x1a, "%s, %.2d %s %d %.2d:%.2d:%.2d GMT\r\n", &v34,
                # ((long long)v35), &v33, ((long long)v36 + 1900),((long long)v35),((long long)v35), ((long long)v35));
                assert "1900" in line, "There is a missing stack argument."
                break
        else:
            assert False, "The line with snprintf() is not found."

    def test_decompiling_amp_challenge03_arm(self):
        bin_path = os.path.join(test_location, "armhf", "decompiler", "challenge_03")
        p = angr.Project(bin_path, auto_load_libs=False)

        cfg = p.analyses[CFGFast].prep()(data_references=True, normalize=True)
        p.analyses[CompleteCallingConventionsAnalysis].prep()(recover_variables=True)
        func = cfg.functions['main']

        dec = p.analyses[Decompiler].prep()(func, cfg=cfg.model)
        code = dec.codegen.text
        print(code)

        # make sure there are no empty code blocks
        code = code.replace(" ", "").replace("\n", "")
        assert "{}" not in code, "Found empty code blocks in decompilation output. " \
                                 "This may indicate some assignments are incorrectly removed."

    def test_decompiling_fauxware_mipsel(self):
        bin_path = os.path.join(test_location, "mipsel", "fauxware")
        p = angr.Project(bin_path, auto_load_libs=False)

        cfg = p.analyses[CFGFast].prep()(data_references=True, normalize=True)
        func = cfg.functions['main']

        dec = p.analyses[Decompiler].prep()(func, cfg=cfg.model)
        code = dec.codegen.text
        print(code)

        # The function calls must be correctly decompiled
        assert "puts(" in code
        assert "read(" in code
        assert "authenticate()" in code
        # The string references must be correctly recovered
        assert '"Username: "' in code
        assert '"Password: "' in code

    def test_stack_canary_removal_x8664_extra_exits(self):

        # Test stack canary removal on functions with extra exit nodes (e.g., assert(false);) without stack canary
        # checks
        bin_path = os.path.join(test_location, "x86_64", "decompiler", "babyheap_level1_teaching1")
        p = angr.Project(bin_path, auto_load_libs=False)

        cfg = p.analyses[CFGFast].prep()(data_references=True, normalize=True)
        func = cfg.functions['main']

        dec = p.analyses[Decompiler].prep()(func, cfg=cfg.model)
        code = dec.codegen.text
        print(code)

        # We should not find "__stack_chk_fail" in the code
        assert "__stack_chk_fail" not in code

    def test_ifelseif_x8664(self):

        # nested if-else should be transformed to cascading if-elseif constructs
        bin_path = os.path.join(test_location, "x86_64", "decompiler", "babyheap_level1_teaching1")
        p = angr.Project(bin_path, auto_load_libs=False)

        cfg = p.analyses[CFGFast].prep()(data_references=True, normalize=True)
        func = cfg.functions['main']

        dec = p.analyses[Decompiler].prep()(func, cfg=cfg.model)
        code = dec.codegen.text

        print(code)
        assert code.count("else if") == 3

    def test_decompiling_missing_function_call(self):
        bin_path = os.path.join(test_location, "x86_64", "decompiler", "adams")
        p = angr.Project(bin_path, auto_load_libs=False)

        cfg = p.analyses[CFGFast].prep()(data_references=True, normalize=True)
        func = cfg.functions['main']

        dec = p.analyses[Decompiler].prep()(func, cfg=cfg.model)
        code = dec.codegen.text

        print(code)
        # the call to fileno() should not go missing
        assert code.count("fileno") == 1

        code_without_spaces = code.replace(" ", "").replace("\n", "")
        # make sure all break statements are followed by either "case " or "}"
        replaced = code_without_spaces.replace("break;case", "")
        replaced = replaced.replace("break;}", "")
        assert "break" not in replaced

    def test_decompiling_morton_my_message_callback(self):
        bin_path = os.path.join(test_location, "x86_64", "decompiler", "morton")
        p = angr.Project(bin_path, auto_load_libs=False)

        cfg = p.analyses[CFGFast].prep()(data_references=True, normalize=True)
        p.analyses[CompleteCallingConventionsAnalysis].prep()(recover_variables=True)

        func = cfg.functions['my_message_callback']

        dec = p.analyses[Decompiler].prep()(func, cfg=cfg.model)
        code = dec.codegen.text

        print(code)
        # we should not propagate generate_random() calls into function arguments without removing the original call
        # statement.
        assert code.count("generate_random(") == 3
        # we should be able to correctly figure out all arguments for mosquitto_publish() by analyzing call sites
        assert code.count("mosquitto_publish()") == 0
        assert code.count("mosquitto_publish(") == 6

    def test_decompiling_morton_lib_handle__suback(self):
        bin_path = os.path.join(test_location, "x86_64", "decompiler", "morton.libmosquitto.so.1")
        p = angr.Project(bin_path, auto_load_libs=False)

        cfg = p.analyses[CFGFast].prep()(data_references=True, normalize=True)
        p.analyses[CompleteCallingConventionsAnalysis].prep()(recover_variables=True)

        func = cfg.functions.function(name='handle__suback', plt=False)

        dec = p.analyses[Decompiler].prep()(func, cfg=cfg.model)
        code = dec.codegen.text

        print(code)
        assert "__stack_chk_fail" not in code  # stack canary checks should be removed by default

    def test_decompiling_newburry_main(self):
        bin_path = os.path.join(test_location, "x86_64", "decompiler", "newbury")
        p = angr.Project(bin_path, auto_load_libs=False)

        cfg = p.analyses[CFGFast].prep()(data_references=True, normalize=True)

        func = cfg.functions['main']

        dec = p.analyses[Decompiler].prep()(func, cfg=cfg.model)
        code = dec.codegen.text

        print(code)
        # return statements should not be wrapped into a for statement
        assert re.search(r"for[^\n]*return[^\n]*;", code) is None

    def test_single_instruction_loop(self):
        bin_path = os.path.join(test_location, "x86_64", "decompiler", "level_12_teaching")
        p = angr.Project(bin_path, auto_load_libs=False)

        cfg = p.analyses[CFGFast].prep()(data_references=True, normalize=True)

        func = cfg.functions['main']

        dec = p.analyses[Decompiler].prep()(func, cfg=cfg.model)
        code = dec.codegen.text

        print(code)
        code_without_spaces = code.replace(" ", "").replace("\n", "")
        assert "while(true" not in code_without_spaces
        assert "for(" in code_without_spaces


def test_simple_strcpy():
    """
    Original C: while (( *dst++ = *src++ ));
    Ensures incremented src and dst are not accidentally used in copy statement.
    """
    bin_path = os.path.join(test_location, "x86_64", "test_simple_strcpy")
    p = angr.Project(bin_path, auto_load_libs=False)

    cfg = p.analyses.CFGFast(normalize=True)
    p.analyses.CompleteCallingConventions(cfg=cfg, recover_variables=True)

    f = p.kb.functions['simple_strcpy']
    d = p.analyses.Decompiler(f, cfg=cfg.model)
    print(d.codegen.text)
    dw = d.codegen.cfunc.statements.statements[1]
    assert isinstance(dw, angr.analyses.decompiler.structured_codegen.c.CDoWhileLoop)
    stmts = dw.body.statements
    assert len(stmts) == 5
    assert stmts[1].lhs.unified_variable == stmts[0].rhs.unified_variable
    assert stmts[3].lhs.unified_variable == stmts[2].rhs.unified_variable
    assert stmts[4].lhs.variable.variable == stmts[2].lhs.variable
    assert stmts[4].rhs.variable.variable == stmts[0].lhs.variable
    assert dw.condition.lhs.expr.variable.variable == stmts[2].lhs.variable


if __name__ == "__main__":
    unittest.main()<|MERGE_RESOLUTION|>--- conflicted
+++ resolved
@@ -1,8 +1,6 @@
-# pylint: disable=missing-class-docstring,disable=no-self-use
+import re
 import os
-import re
 import unittest
-
 import angr
 from angr.analyses import VariableRecoveryFast, CallingConventionAnalysis, \
     CompleteCallingConventionsAnalysis, CFGFast, Decompiler
@@ -307,101 +305,9 @@
         else:
             assert code.count("32") == 2
 
-<<<<<<< HEAD
     def test_decompiling_true_a_x86_64_0(self):
         bin_path = os.path.join(test_location, "x86_64", "true_a")
         p = angr.Project(bin_path, auto_load_libs=False, load_debug_info=True)
-=======
-def test_decompiling_true_a_x86_64_0():
-    bin_path = os.path.join(test_location, "x86_64", "true_a")
-    p = angr.Project(bin_path, auto_load_libs=False, load_debug_info=True)
-
-    cfg = p.analyses[CFGFast].prep()(normalize=True, data_references=True)
-
-    # disable eager returns simplifier
-    all_optimization_passes = angr.analyses.decompiler.optimization_passes.get_default_optimization_passes("AMD64",
-                                                                                                           "linux")
-    all_optimization_passes = [p for p in all_optimization_passes
-                               if p is not angr.analyses.decompiler.optimization_passes.EagerReturnsSimplifier]
-
-    f = cfg.functions[0x401e60]
-    dec = p.analyses[Decompiler].prep()(f, cfg=cfg.model, optimization_passes=all_optimization_passes)
-    print(dec.codegen.text)
-
-
-def test_decompiling_true_a_x86_64_1():
-
-    bin_path = os.path.join(test_location, "x86_64", "true_a")
-    p = angr.Project(bin_path, auto_load_libs=False, load_debug_info=True)
-
-    cfg = p.analyses[CFGFast].prep()(normalize=True, data_references=True)
-
-    # disable eager returns simplifier
-    all_optimization_passes = angr.analyses.decompiler.optimization_passes.get_default_optimization_passes("AMD64",
-                                                                                                           "linux")
-    all_optimization_passes = [p for p in all_optimization_passes
-                               if p is not angr.analyses.decompiler.optimization_passes.EagerReturnsSimplifier]
-
-    f = cfg.functions[0x404410]
-    dec = p.analyses[Decompiler].prep()(f, cfg=cfg.model, optimization_passes=all_optimization_passes)
-    print(dec.codegen.text)
-
-
-def test_decompiling_true_1804_x86_64():
-    # true in Ubuntu 18.04, with -O2, has special optimizations that
-    # may mess up the way we structure loops and conditionals
-
-    bin_path = os.path.join(test_location, "x86_64", "true_ubuntu1804")
-    p = angr.Project(bin_path, auto_load_libs=False)
-
-    cfg = p.analyses.CFG(normalize=True, data_references=True)
-
-    f = cfg.functions["usage"]
-    dec = p.analyses.Decompiler(f, cfg=cfg.model)
-    print(dec.codegen.text)
-
-
-def test_decompiling_true_mips64():
-
-    bin_path = os.path.join(test_location, "mips64", "true")
-    p = angr.Project(bin_path, auto_load_libs=False, load_debug_info=False)
-    cfg = p.analyses[CFGFast].prep()(normalize=True, data_references=True)
-
-    all_optimization_passes = angr.analyses.decompiler.optimization_passes.get_default_optimization_passes("MIPS64",
-                                                                                                           "linux")
-
-    f = cfg.functions['main']
-    dec = p.analyses[Decompiler].prep()(f, cfg=cfg.model, optimization_passes=all_optimization_passes)
-    # make sure strings exist
-    assert '"coreutils"' in dec.codegen.text
-    assert '"/usr/local/share/locale"' in dec.codegen.text
-    assert '"--help"' in dec.codegen.text
-    assert '"Jim Meyering"' in dec.codegen.text
-    # make sure function calls exist
-    assert "set_program_name(" in dec.codegen.text
-    assert "setlocale(" in dec.codegen.text
-    assert "usage();" in dec.codegen.text
-
-
-def test_decompiling_1after909_verify_password():
-
-    bin_path = os.path.join(test_location, "x86_64", "1after909")
-    p = angr.Project(bin_path, auto_load_libs=False)
-
-    cfg = p.analyses[CFGFast].prep()(normalize=True, data_references=True)
-
-    # verify_password
-    f = cfg.functions['verify_password']
-    # recover calling convention
-    p.analyses[VariableRecoveryFast].prep()(f)
-    cca = p.analyses[CallingConventionAnalysis].prep()(f)
-    f.calling_convention = cca.cc
-    f.prototype = cca.prototype
-    dec = p.analyses[Decompiler].prep()(f, cfg=cfg.model)
-    if dec.codegen is None:
-        print("Failed to decompile function %r." % f)
-        assert False
->>>>>>> 5b03fc22
 
         cfg = p.analyses[CFGFast].prep()(normalize=True, data_references=True)
 
@@ -444,6 +350,27 @@
         f = cfg.functions["usage"]
         dec = p.analyses.Decompiler(f, cfg=cfg.model)
         print(dec.codegen.text)
+
+    def test_decompiling_true_mips64(self):
+
+        bin_path = os.path.join(test_location, "mips64", "true")
+        p = angr.Project(bin_path, auto_load_libs=False, load_debug_info=False)
+        cfg = p.analyses[CFGFast].prep()(normalize=True, data_references=True)
+
+        all_optimization_passes = angr.analyses.decompiler.optimization_passes.get_default_optimization_passes("MIPS64",
+                                                                                                               "linux")
+
+        f = cfg.functions['main']
+        dec = p.analyses[Decompiler].prep()(f, cfg=cfg.model, optimization_passes=all_optimization_passes)
+        # make sure strings exist
+        assert '"coreutils"' in dec.codegen.text
+        assert '"/usr/local/share/locale"' in dec.codegen.text
+        assert '"--help"' in dec.codegen.text
+        assert '"Jim Meyering"' in dec.codegen.text
+        # make sure function calls exist
+        assert "set_program_name(" in dec.codegen.text
+        assert "setlocale(" in dec.codegen.text
+        assert "usage();" in dec.codegen.text
 
     def test_decompiling_1after909_verify_password(self):
 
@@ -601,54 +528,8 @@
         func.calling_convention = cca.cc
         func.prototype = cca.prototype
 
-<<<<<<< HEAD
         dec = p.analyses[Decompiler].prep()(func, cfg=cfg.model)
         assert dec.codegen is not None, "Failed to decompile function %r." % func
-=======
-def test_decompilation_call_expr_folding_mips64_true():
-
-    # This test is to ensure call expression folding correctly replaces call expressions in return statements
-    bin_path = os.path.join(test_location, "mips64", "true")
-    p = angr.Project(bin_path, auto_load_libs=False)
-
-    cfg = p.analyses[CFGFast].prep()(data_references=True, normalize=True)
-
-    func_0 = cfg.functions['version_etc']
-    dec = p.analyses[Decompiler].prep()(func_0, cfg=cfg.model)
-    code = dec.codegen.text
-    print(code)
-    assert "version_etc_va(" in code
-
-
-def test_decompilation_call_expr_folding_x8664_calc():
-
-    # This test is to ensure call expression folding do not re-use out-dated definitions when folding expressions
-    bin_path = os.path.join(test_location, "x86_64", "calc")
-    p = angr.Project(bin_path, auto_load_libs=False)
-
-    cfg = p.analyses[CFGFast].prep()(data_references=True, normalize=True)
-    _ = p.analyses.CompleteCallingConventions(recover_variables=True)
-
-    func_0 = cfg.functions['main']
-    dec = p.analyses[Decompiler].prep()(func_0, cfg=cfg.model)
-    code = dec.codegen.text
-    print(code)
-
-    assert "root(" in code
-    assert "strlen(" in code  # incorrect call expression folding would fold root() into printf() and remove strlen()
-    assert "printf(" in code
-
-    lines = code.split("\n")
-    # make sure root() and strlen() appear within the same line
-    for line in lines:
-        if "root(" in line:
-            assert "strlen(" in line
-
-
-def test_decompilation_excessive_condition_removal():
-    bin_path = os.path.join(test_location, "x86_64", "decompiler", "bf")
-    p = angr.Project(bin_path, auto_load_libs=False)
->>>>>>> 5b03fc22
 
         code = dec.codegen.text
         print(code)
@@ -714,6 +595,45 @@
         print(code)
         assert code.count("strlen(") == 1
 
+    def test_decompilation_call_expr_folding_mips64_true(self):
+
+        # This test is to ensure call expression folding correctly replaces call expressions in return statements
+        bin_path = os.path.join(test_location, "mips64", "true")
+        p = angr.Project(bin_path, auto_load_libs=False)
+
+        cfg = p.analyses[CFGFast].prep()(data_references=True, normalize=True)
+
+        func_0 = cfg.functions['version_etc']
+        dec = p.analyses[Decompiler].prep()(func_0, cfg=cfg.model)
+        code = dec.codegen.text
+        print(code)
+        assert "version_etc_va(" in code
+
+    def test_decompilation_call_expr_folding_x8664_calc(self):
+
+        # This test is to ensure call expression folding do not re-use out-dated definitions when folding expressions
+        bin_path = os.path.join(test_location, "x86_64", "calc")
+        p = angr.Project(bin_path, auto_load_libs=False)
+
+        cfg = p.analyses[CFGFast].prep()(data_references=True, normalize=True)
+        _ = p.analyses.CompleteCallingConventions(recover_variables=True)
+
+        func_0 = cfg.functions['main']
+        dec = p.analyses[Decompiler].prep()(func_0, cfg=cfg.model)
+        code = dec.codegen.text
+        print(code)
+
+        assert "root(" in code
+        assert "strlen(" in code  # incorrect call expression folding would fold root() into printf() and remove
+        # strlen()
+        assert "printf(" in code
+
+        lines = code.split("\n")
+        # make sure root() and strlen() appear within the same line
+        for line in lines:
+            if "root(" in line:
+                assert "strlen(" in line
+
     def test_decompilation_excessive_condition_removal(self):
         bin_path = os.path.join(test_location, "x86_64", "decompiler", "bf")
         p = angr.Project(bin_path, auto_load_libs=False)
@@ -744,39 +664,13 @@
 
         assert "goto" not in code
 
-<<<<<<< HEAD
     def test_decompilation_switch_case_structuring_with_removed_nodes(self):
-=======
-    lines = code.split("\n")
-    for line in lines:
-        if "snprintf" in line:
-            # The line should look like this:
-            #   v0 = (int)snprintf(v32[8], (v43 + 0x1) * 0x2 + 0x1a, "%s, %.2d %s %d %.2d:%.2d:%.2d GMT\r\n", &v34,
-            #   ((long long)v35), &v33, ((long long)v36 + 1900), ((long long)v35), ((long long)v35), ((long long)v35));
-            assert line.count(',') == 10, "There is a missing stack argument."
-            break
-    else:
-        assert False, "The line with snprintf() is not found."
->>>>>>> 5b03fc22
 
         # Some jump table entries are fully folded into their successors. Structurer should be able to handle this case.
         bin_path = os.path.join(test_location, "x86_64", "decompiler", "union")
         p = angr.Project(bin_path, auto_load_libs=False)
 
-<<<<<<< HEAD
-        cfg = p.analyses[CFGFast].prep()(data_references=True, normalize=True)
-=======
-    lines = code.split("\n")
-    for line in lines:
-        if "snprintf" in line:
-            # The line should look like this:
-            #   v0 = (int)snprintf(v32[8], (v43 + 0x1) * 0x2 + 0x1a, "%s, %.2d %s %d %.2d:%.2d:%.2d GMT\r\n", &v34,
-            #   ((long long)v35), &v33, ((long long)v36 + 1900), ((long long)v35), ((long long)v35), ((long long)v35));
-            assert line.count(',') == 10, "There is a missing stack argument."
-            break
-    else:
-        assert False, "The line with snprintf() is not found."
->>>>>>> 5b03fc22
+        cfg = p.analyses[CFGFast].prep()(data_references=True, normalize=True)
 
         func = cfg.functions["build_date"]
         dec = p.analyses[Decompiler].prep()(func, cfg=cfg.model)
@@ -804,10 +698,10 @@
         lines = code.split("\n")
         for line in lines:
             if "snprintf" in line:
-                # The line should look like this:
-                # v0 = (int)snprintf(v32[8], (v43 + 0x1) * 0x2 + 0x1a, "%s, %.2d %s %d %.2d:%.2d:%.2d GMT\r\n", &v34,
-                # ((long long)v35), &v33, ((long long)v36 + 1900),((long long)v35), ((long long)v35), ((long long)v35));
-                assert "1900" in line, "There is a missing stack argument."
+                # The line should look like this: v0 = (int)snprintf(v32[8], (v43 + 0x1) * 0x2 + 0x1a, "%s,
+                # %.2d %s %d %.2d:%.2d:%.2d GMT\r\n", &v34, ((long long)v35), &v33, ((long long)v36 + 1900),
+                # ((long long)v35), ((long long)v35), ((long long)v35));
+                assert line.count(',') == 10, "There is a missing stack argument."
                 break
         else:
             assert False, "The line with snprintf() is not found."
@@ -824,10 +718,10 @@
         lines = code.split("\n")
         for line in lines:
             if "snprintf" in line:
-                # The line should look like this:
-                # v0 = (int)snprintf(v32[8], (v43 + 0x1) * 0x2 + 0x1a, "%s, %.2d %s %d %.2d:%.2d:%.2d GMT\r\n", &v34,
-                # ((long long)v35), &v33, ((long long)v36 + 1900),((long long)v35),((long long)v35), ((long long)v35));
-                assert "1900" in line, "There is a missing stack argument."
+                # The line should look like this: v0 = (int)snprintf(v32[8], (v43 + 0x1) * 0x2 + 0x1a, "%s,
+                # %.2d %s %d %.2d:%.2d:%.2d GMT\r\n", &v34, ((long long)v35), &v33, ((long long)v36 + 1900),
+                # ((long long)v35), ((long long)v35), ((long long)v35));
+                assert line.count(',') == 10, "There is a missing stack argument."
                 break
         else:
             assert False, "The line with snprintf() is not found."
@@ -846,8 +740,8 @@
 
         # make sure there are no empty code blocks
         code = code.replace(" ", "").replace("\n", "")
-        assert "{}" not in code, "Found empty code blocks in decompilation output. " \
-                                 "This may indicate some assignments are incorrectly removed."
+        assert "{}" not in code, "Found empty code blocks in decompilation output. This may indicate some assignments " \
+                                 "are incorrectly removed."
 
     def test_decompiling_fauxware_mipsel(self):
         bin_path = os.path.join(test_location, "mipsel", "fauxware")
@@ -986,30 +880,29 @@
         assert "while(true" not in code_without_spaces
         assert "for(" in code_without_spaces
 
-
-def test_simple_strcpy():
-    """
-    Original C: while (( *dst++ = *src++ ));
-    Ensures incremented src and dst are not accidentally used in copy statement.
-    """
-    bin_path = os.path.join(test_location, "x86_64", "test_simple_strcpy")
-    p = angr.Project(bin_path, auto_load_libs=False)
-
-    cfg = p.analyses.CFGFast(normalize=True)
-    p.analyses.CompleteCallingConventions(cfg=cfg, recover_variables=True)
-
-    f = p.kb.functions['simple_strcpy']
-    d = p.analyses.Decompiler(f, cfg=cfg.model)
-    print(d.codegen.text)
-    dw = d.codegen.cfunc.statements.statements[1]
-    assert isinstance(dw, angr.analyses.decompiler.structured_codegen.c.CDoWhileLoop)
-    stmts = dw.body.statements
-    assert len(stmts) == 5
-    assert stmts[1].lhs.unified_variable == stmts[0].rhs.unified_variable
-    assert stmts[3].lhs.unified_variable == stmts[2].rhs.unified_variable
-    assert stmts[4].lhs.variable.variable == stmts[2].lhs.variable
-    assert stmts[4].rhs.variable.variable == stmts[0].lhs.variable
-    assert dw.condition.lhs.expr.variable.variable == stmts[2].lhs.variable
+    def test_simple_strcpy(self):
+        """
+        Original C: while (( *dst++ = *src++ ));
+        Ensures incremented src and dst are not accidentally used in copy statement.
+        """
+        bin_path = os.path.join(test_location, "x86_64", "test_simple_strcpy")
+        p = angr.Project(bin_path, auto_load_libs=False)
+
+        cfg = p.analyses.CFGFast(normalize=True)
+        p.analyses.CompleteCallingConventions(cfg=cfg, recover_variables=True)
+
+        f = p.kb.functions['simple_strcpy']
+        d = p.analyses.Decompiler(f, cfg=cfg.model)
+        print(d.codegen.text)
+        dw = d.codegen.cfunc.statements.statements[1]
+        assert isinstance(dw, angr.analyses.decompiler.structured_codegen.c.CDoWhileLoop)
+        stmts = dw.body.statements
+        assert len(stmts) == 5
+        assert stmts[1].lhs.unified_variable == stmts[0].rhs.unified_variable
+        assert stmts[3].lhs.unified_variable == stmts[2].rhs.unified_variable
+        assert stmts[4].lhs.variable.variable == stmts[2].lhs.variable
+        assert stmts[4].rhs.variable.variable == stmts[0].lhs.variable
+        assert dw.condition.lhs.expr.variable.variable == stmts[2].lhs.variable
 
 
 if __name__ == "__main__":
