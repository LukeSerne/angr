--- conflicted
+++ resolved
@@ -1,17 +1,9 @@
-# pylint: disable=missing-class-docstring,disable=no-self-use
 import gc
 import os
 import unittest
 import pickle
 import logging
-<<<<<<< HEAD
-import unittest
-
-=======
->>>>>>> 99b908da
 from common import slow_test
-import angr
-
 
 import angr
 
@@ -57,6 +49,7 @@
     "mips": 0x40075C,
 }
 
+
 class TestFauxware(unittest.TestCase):
     def _run_fauxware(self, arch):
         p = angr.Project(
@@ -68,18 +61,6 @@
         stdin = results.found[0].posix.dumps(0)
         assert b"\x00\x00\x00\x00\x00\x00\x00\x00\x00SOSNEAKY\x00" == stdin
 
-<<<<<<< HEAD
-class TestFauxware(unittest.TestCase):
-    def run_fauxware(self, arch):
-        p = angr.Project(
-            os.path.join(test_location, arch, "fauxware"), auto_load_libs=False
-        )
-        results = p.factory.simulation_manager().explore(
-            find=target_addrs[arch], avoid=avoid_addrs[arch]
-        )
-        stdin = results.found[0].posix.dumps(0)
-        assert b"\x00\x00\x00\x00\x00\x00\x00\x00\x00SOSNEAKY\x00" == stdin
-
         # test the divergence detection
         ancestor = results.found[0].history.closest_common_ancestor(
             (results.avoid + results.active)[0].history
@@ -88,7 +69,7 @@
         # p.factory.block(divergent_point.addr).pp()
         assert divergent_point.recent_bbl_addrs[0] == divergences[arch]
 
-    def run_pickling(self, arch):
+    def _run_pickling(self, arch):
         p = angr.Project(os.path.join(test_location, arch, "fauxware"), auto_load_libs=False)
         pg = p.factory.simulation_manager().run(n=10)
         pickled = pickle.dumps(pg, pickle.HIGHEST_PROTOCOL)
@@ -102,11 +83,11 @@
         assert b"\x00\x00\x00\x00\x00\x00\x00\x00\x00SOSNEAKY\x00" == stdin
 
     @slow_test
-    def run_fastmem(self, arch):
+    def _run_fastmem(self, arch):
         p = angr.Project(os.path.join(test_location, arch, "fauxware"), auto_load_libs=False)
         p.analyses.CongruencyCheck(throw=True).set_state_options(right_add_options={"FAST_REGISTERS"}).run()
 
-    def run_nodecode(self, arch):
+    def _run_nodecode(self, arch):
         p = angr.Project(os.path.join(test_location, arch, "fauxware"), auto_load_libs=False)
 
         # screw up the instructions and make sure the test fails with nodecode
@@ -131,61 +112,7 @@
         stdin = results.found[0].posix.dumps(0)
         assert b"\x00\x00\x00\x00\x00\x00\x00\x00\x00SOSNEAKY\x00" == stdin
 
-    def run_merge(self, arch):
-=======
-        # test the divergence detection
-        ancestor = results.found[0].history.closest_common_ancestor(
-            (results.avoid + results.active)[0].history
-        )
-        divergent_point = list(HistoryIter(results.found[0].history, end=ancestor))[0]
-        # p.factory.block(divergent_point.addr).pp()
-        assert divergent_point.recent_bbl_addrs[0] == divergences[arch]
-
-    def _run_pickling(self, arch):
-        p = angr.Project(os.path.join(test_location, arch, "fauxware"), auto_load_libs=False)
-        pg = p.factory.simulation_manager().run(n=10)
-        pickled = pickle.dumps(pg, pickle.HIGHEST_PROTOCOL)
-        del p
-        del pg
-        gc.collect()
-        pg = pickle.loads(pickled)
-
-        pg.explore(find=target_addrs[arch], avoid=avoid_addrs[arch])
-        stdin = pg.found[0].posix.dumps(0)
-        assert b"\x00\x00\x00\x00\x00\x00\x00\x00\x00SOSNEAKY\x00" == stdin
-
-    @slow_test
-    def _run_fastmem(self, arch):
-        p = angr.Project(os.path.join(test_location, arch, "fauxware"), auto_load_libs=False)
-        p.analyses.CongruencyCheck(throw=True).set_state_options(right_add_options={"FAST_REGISTERS"}).run()
-
-    def _run_nodecode(self, arch):
-        p = angr.Project(os.path.join(test_location, arch, "fauxware"), auto_load_libs=False)
-
-        # screw up the instructions and make sure the test fails with nodecode
-        for i, c in enumerate(corrupt_addrs[arch][1]):
-            p.loader.memory[corrupt_addrs[arch][0] + i] = c
-        boned = p.factory.simulation_manager().explore(
-            find=target_addrs[arch], avoid=avoid_addrs[arch]
-        )
-        assert len(boned.errored) >= 1
-        assert isinstance(boned.errored[0].error, angr.SimIRSBNoDecodeError)
-        assert boned.errored[0].state.addr == corrupt_addrs[arch][0]
-
-        # hook the instructions with the emulated stuff
-        p.hook(
-            corrupt_addrs[arch][0],
-            corrupt_addrs[arch][2],
-            length=len(corrupt_addrs[arch][1]),
-        )
-        results = p.factory.simulation_manager().explore(
-            find=target_addrs[arch], avoid=avoid_addrs[arch]
-        )
-        stdin = results.found[0].posix.dumps(0)
-        assert b"\x00\x00\x00\x00\x00\x00\x00\x00\x00SOSNEAKY\x00" == stdin
-
     def _run_merge(self, arch):
->>>>>>> 99b908da
         p = angr.Project(os.path.join(test_location, arch, "fauxware"), auto_load_libs=False)
         pg = p.factory.simulation_manager()
         pg.explore()
@@ -219,33 +146,6 @@
                 inp, cast_to=bytes, extra_constraints=(no,)
             )
 
-<<<<<<< HEAD
-    def test_merge(self):
-        for arch in target_addrs:
-            yield self.run_merge, arch
-
-    def test_fauxware(self):
-        for arch in target_addrs:
-            yield self.run_fauxware, arch
-
-    def test_pickling(self):
-        for arch in corrupt_addrs:
-            yield self.run_pickling, arch
-
-    @slow_test
-    def test_fastmem(self):
-        # for arch in target_addrs:
-        #   yield run_fastmem, arch
-        # TODO: add support for comparing flags of other architectures
-        # yield run_fastmem, "i386"
-        yield self.run_fastmem, "x86_64"
-        # yield run_fastmem, "ppc"
-        # yield run_fastmem, "mips"
-
-    def test_nodecode(self):
-        for arch in corrupt_addrs:
-            yield self.run_nodecode, arch
-=======
     def test_merge_i386(self):
         self._run_merge("i386")
 
@@ -312,10 +212,10 @@
 
     def test_nodecode_armel(self):
         self._run_nodecode("armel")
->>>>>>> 99b908da
 
     def test_nodecode_mips(self):
         self._run_nodecode("mips")
 
+
 if __name__ == "__main__":
     unittest.main()