--- conflicted
+++ resolved
@@ -1,5 +1,5 @@
 import simuvex
-from simuvex.s_type import SimTypePointer, SimTypeTop, SimTypeLength
+from simuvex.s_type import SimTypeTop, SimTypeLength
 
 import itertools
 import logging
@@ -9,18 +9,12 @@
 
 class bcopy(simuvex.SimProcedure):
     def __init__(self): # pylint: disable=W0231,
-<<<<<<< HEAD
-        dst_addr = self.arg(0)
-        src_addr = self.arg(1)
-        limit = self.arg(2)
-=======
         # TODO: some way to say that type(0) == type(1) ?
         self.argument_types = {0: self.ty_ptr(SimTypeTop()),
                                1: self.ty_ptr(SimTypeTop()),
                                2: SimTypeLength(self.state.arch)}
-        dst_addr = self.get_arg_expr(0)
-        src_addr = self.get_arg_expr(1)
-        limit = self.get_arg_expr(2)
->>>>>>> 9f1f5c79
+        dst_addr = self.arg(0)
+        src_addr = self.arg(1)
+        limit = self.arg(2)
 
         self.ret(self.inline_call(simuvex.SimProcedures['libc.so.6']['memcpy'], dst_addr, src_addr, limit))