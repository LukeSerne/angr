--- conflicted
+++ resolved
@@ -1,19 +1,15 @@
 import simuvex
-<<<<<<< HEAD
-=======
 from simuvex.s_type import SimTypeString
-import symexec as se
->>>>>>> 9f1f5c79
 
 import logging
 l = logging.getLogger("simuvex.procedures.libc.strtok_r")
 
 class strtok_r(simuvex.SimProcedure):
 	def __init__(self, str_strlen=None, delim_strlen=None): # pylint: disable=W0231,
-                self.argument_types = {0: self.ty_ptr(SimTypeString()),
-                                       1: self.ty_ptr(SimTypeString()),
-                                       2: self.ty_ptr(self.ty_ptr(SimTypeString()))}
-                self.return_type = self.ty_ptr(SimTypeString())
+		self.argument_types = {0: self.ty_ptr(SimTypeString()),
+						       1: self.ty_ptr(SimTypeString()),
+						       2: self.ty_ptr(self.ty_ptr(SimTypeString()))}
+		self.return_type = self.ty_ptr(SimTypeString())
 
 		if self.state['libc'].simple_strtok:
 			str_ptr = self.arg(0)
