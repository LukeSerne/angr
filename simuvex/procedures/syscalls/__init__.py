<<<<<<< HEAD
import copy
import simuvex # pylint: disable=F0401
import collections

import logging
l = logging.getLogger('simuvex.procedures.syscalls')

max_fds = 8192

class SimStateSystem(simuvex.SimStatePlugin):
	#__slots__ = [ 'maximum_symbolic_syscalls', 'files', 'max_length' ]

	def __init__(self, initialize=True, files=None, sockets=None, pcap_backer=None):
		simuvex.SimStatePlugin.__init__(self)
		self.maximum_symbolic_syscalls = 255
		self.files = { } if files is None else files
		self.max_length = 2 ** 16
		self.sockets = {} if sockets is None else sockets
		self.pcap = None if pcap_backer is None else pcap_backer

		if initialize:
			l.debug("Initializing files...")
			self.open("stdin", "r") # stdin
			self.open("stdout", "w") # stdout
			self.open("stderr", "w") # stderr
			#TODO: Fix the temp hack of a tuple - used to determine traffic from us vs traffic to us
			if pcap_backer is not None:
				self.pcap = simuvex.PCAP(pcap_backer, ('127.0.0.1', 8888))
		else:
			l.debug("Not initializing files...")

	#to keep track of sockets
	def add_socket(self, fd):
		self.sockets[fd] = self.files[fd]

	#back a file with a pcap
	def back_with_pcap(self, fd):
		#import ipdb;ipdb.set_trace()
		if self.pcap is not None:
			self.get_file(fd).bind_file(self.pcap)

	def set_state(self, state):
		simuvex.SimStatePlugin.set_state(self, state)
		for f in self.files.itervalues():
			f.set_state(state)

	def open(self, name, mode, preferred_fd=None):
		# TODO: speed this up
		fd = None
		if preferred_fd is not None:
			if preferred_fd in self.files:
				raise Exception("A file with fd %d already exists.", preferred_fd)
			else:
				fd = preferred_fd
		else:
			for fd_ in xrange(0, 8192):
				if fd_ not in self.files:
					fd = fd_
					break
		if fd is None:
			raise Exception("File descriptors are used up.")
		self.files[fd] = simuvex.SimFile(fd, name, mode)
		if self.state is not None:
			self.files[fd].set_state(self.state)
		return fd

	def read(self, fd, length, pos=None):
		# TODO: error handling
		# TODO: symbolic support
		fd = self.state.make_concrete_int(fd)
		expr, constraints = self.get_file(fd).read(length, pos)
		self.state.add_constraints(*constraints)
		return expr

	def write(self, fd, content, length, pos=None):
		# TODO: error handling
		# TODO: symbolic support
		fd = self.state.make_concrete_int(fd)
		length = self.state.make_concrete_int(length)
		return self.get_file(fd).write(content, length, pos)

	def close(self, fd):
		# TODO: error handling
		# TODO: symbolic support?
		fd = self.state.make_concrete_int(fd)
		del self.files[fd]

	def seek(self, fd, seek):
		# TODO: symbolic support?
		fd = self.state.make_concrete_int(fd)
		self.get_file(fd).seek(seek)

	def copy(self):
		sockets = {}
		files = { fd:copy.copy(f) for fd,f in self.files.iteritems() }
		for f in self.files:
			if f in self.sockets:
				sockets[f] = files[f]
		return SimStateSystem(initialize=False, files=files, sockets=sockets, pcap_backer=self.pcap)

	def merge(self, others, merge_flag, flag_values):
		if len(set(frozenset(o.files.keys()) for o in [ self ] + others)) != 1:
			raise simuvex.SimMergeError("Unable to merge SimStateSystem with different sets of open files.")

		all_constraints = [ ]

		for fd in self.files:
			constraints = self.get_file(fd).merge([ o.files[fd] for o in others ], merge_flag, flag_values)
			all_constraints += constraints

		return all_constraints

	def dumps(self, fd):
		return self.state.se.any_str(self.get_file(fd).all_bytes())

	def dump(self, fd, filename):
		open(filename, "w").write(self.dumps(fd))

	def get_file(self, fd):
		if fd not in self.files:
			l.warning("Accessing non-existing file with fd %d. Creating a new file.", fd)
			self.open("tmp_%d" % fd, "wr", preferred_fd=fd)
		return self.files[fd]

simuvex.SimStatePlugin.register_default('posix', SimStateSystem)
=======
>>>>>>> cc15e9a2
<|MERGE_RESOLUTION|>--- conflicted
+++ resolved
@@ -1,128 +1,128 @@
-<<<<<<< HEAD
-import copy
-import simuvex # pylint: disable=F0401
-import collections
+#<<<<<<< HEAD
+#import copy
+#import simuvex # pylint: disable=F0401
+#import collections
 
-import logging
-l = logging.getLogger('simuvex.procedures.syscalls')
+#import logging
+#l = logging.getLogger('simuvex.procedures.syscalls')
 
-max_fds = 8192
+#max_fds = 8192
 
-class SimStateSystem(simuvex.SimStatePlugin):
-	#__slots__ = [ 'maximum_symbolic_syscalls', 'files', 'max_length' ]
+#class SimStateSystem(simuvex.SimStatePlugin):
+	##__slots__ = [ 'maximum_symbolic_syscalls', 'files', 'max_length' ]
 
-	def __init__(self, initialize=True, files=None, sockets=None, pcap_backer=None):
-		simuvex.SimStatePlugin.__init__(self)
-		self.maximum_symbolic_syscalls = 255
-		self.files = { } if files is None else files
-		self.max_length = 2 ** 16
-		self.sockets = {} if sockets is None else sockets
-		self.pcap = None if pcap_backer is None else pcap_backer
+	#def __init__(self, initialize=True, files=None, sockets=None, pcap_backer=None):
+		#simuvex.SimStatePlugin.__init__(self)
+		#self.maximum_symbolic_syscalls = 255
+		#self.files = { } if files is None else files
+		#self.max_length = 2 ** 16
+		#self.sockets = {} if sockets is None else sockets
+		#self.pcap = None if pcap_backer is None else pcap_backer
 
-		if initialize:
-			l.debug("Initializing files...")
-			self.open("stdin", "r") # stdin
-			self.open("stdout", "w") # stdout
-			self.open("stderr", "w") # stderr
-			#TODO: Fix the temp hack of a tuple - used to determine traffic from us vs traffic to us
-			if pcap_backer is not None:
-				self.pcap = simuvex.PCAP(pcap_backer, ('127.0.0.1', 8888))
-		else:
-			l.debug("Not initializing files...")
+		#if initialize:
+			#l.debug("Initializing files...")
+			#self.open("stdin", "r") # stdin
+			#self.open("stdout", "w") # stdout
+			#self.open("stderr", "w") # stderr
+			##TODO: Fix the temp hack of a tuple - used to determine traffic from us vs traffic to us
+			#if pcap_backer is not None:
+				#self.pcap = simuvex.PCAP(pcap_backer, ('127.0.0.1', 8888))
+		#else:
+			#l.debug("Not initializing files...")
 
-	#to keep track of sockets
-	def add_socket(self, fd):
-		self.sockets[fd] = self.files[fd]
+	##to keep track of sockets
+	#def add_socket(self, fd):
+		#self.sockets[fd] = self.files[fd]
 
-	#back a file with a pcap
-	def back_with_pcap(self, fd):
-		#import ipdb;ipdb.set_trace()
-		if self.pcap is not None:
-			self.get_file(fd).bind_file(self.pcap)
+	##back a file with a pcap
+	#def back_with_pcap(self, fd):
+		##import ipdb;ipdb.set_trace()
+		#if self.pcap is not None:
+			#self.get_file(fd).bind_file(self.pcap)
 
-	def set_state(self, state):
-		simuvex.SimStatePlugin.set_state(self, state)
-		for f in self.files.itervalues():
-			f.set_state(state)
+	#def set_state(self, state):
+		#simuvex.SimStatePlugin.set_state(self, state)
+		#for f in self.files.itervalues():
+			#f.set_state(state)
 
-	def open(self, name, mode, preferred_fd=None):
-		# TODO: speed this up
-		fd = None
-		if preferred_fd is not None:
-			if preferred_fd in self.files:
-				raise Exception("A file with fd %d already exists.", preferred_fd)
-			else:
-				fd = preferred_fd
-		else:
-			for fd_ in xrange(0, 8192):
-				if fd_ not in self.files:
-					fd = fd_
-					break
-		if fd is None:
-			raise Exception("File descriptors are used up.")
-		self.files[fd] = simuvex.SimFile(fd, name, mode)
-		if self.state is not None:
-			self.files[fd].set_state(self.state)
-		return fd
+	#def open(self, name, mode, preferred_fd=None):
+		## TODO: speed this up
+		#fd = None
+		#if preferred_fd is not None:
+			#if preferred_fd in self.files:
+				#raise Exception("A file with fd %d already exists.", preferred_fd)
+			#else:
+				#fd = preferred_fd
+		#else:
+			#for fd_ in xrange(0, 8192):
+				#if fd_ not in self.files:
+					#fd = fd_
+					#break
+		#if fd is None:
+			#raise Exception("File descriptors are used up.")
+		#self.files[fd] = simuvex.SimFile(fd, name, mode)
+		#if self.state is not None:
+			#self.files[fd].set_state(self.state)
+		#return fd
 
-	def read(self, fd, length, pos=None):
-		# TODO: error handling
-		# TODO: symbolic support
-		fd = self.state.make_concrete_int(fd)
-		expr, constraints = self.get_file(fd).read(length, pos)
-		self.state.add_constraints(*constraints)
-		return expr
+	#def read(self, fd, length, pos=None):
+		## TODO: error handling
+		## TODO: symbolic support
+		#fd = self.state.make_concrete_int(fd)
+		#expr, constraints = self.get_file(fd).read(length, pos)
+		#self.state.add_constraints(*constraints)
+		#return expr
 
-	def write(self, fd, content, length, pos=None):
-		# TODO: error handling
-		# TODO: symbolic support
-		fd = self.state.make_concrete_int(fd)
-		length = self.state.make_concrete_int(length)
-		return self.get_file(fd).write(content, length, pos)
+	#def write(self, fd, content, length, pos=None):
+		## TODO: error handling
+		## TODO: symbolic support
+		#fd = self.state.make_concrete_int(fd)
+		#length = self.state.make_concrete_int(length)
+		#return self.get_file(fd).write(content, length, pos)
 
-	def close(self, fd):
-		# TODO: error handling
-		# TODO: symbolic support?
-		fd = self.state.make_concrete_int(fd)
-		del self.files[fd]
+	#def close(self, fd):
+		## TODO: error handling
+		## TODO: symbolic support?
+		#fd = self.state.make_concrete_int(fd)
+		#del self.files[fd]
 
-	def seek(self, fd, seek):
-		# TODO: symbolic support?
-		fd = self.state.make_concrete_int(fd)
-		self.get_file(fd).seek(seek)
+	#def seek(self, fd, seek):
+		## TODO: symbolic support?
+		#fd = self.state.make_concrete_int(fd)
+		#self.get_file(fd).seek(seek)
 
-	def copy(self):
-		sockets = {}
-		files = { fd:copy.copy(f) for fd,f in self.files.iteritems() }
-		for f in self.files:
-			if f in self.sockets:
-				sockets[f] = files[f]
-		return SimStateSystem(initialize=False, files=files, sockets=sockets, pcap_backer=self.pcap)
+	#def copy(self):
+		#sockets = {}
+		#files = { fd:copy.copy(f) for fd,f in self.files.iteritems() }
+		#for f in self.files:
+			#if f in self.sockets:
+				#sockets[f] = files[f]
+		#return SimStateSystem(initialize=False, files=files, sockets=sockets, pcap_backer=self.pcap)
 
-	def merge(self, others, merge_flag, flag_values):
-		if len(set(frozenset(o.files.keys()) for o in [ self ] + others)) != 1:
-			raise simuvex.SimMergeError("Unable to merge SimStateSystem with different sets of open files.")
+	#def merge(self, others, merge_flag, flag_values):
+		#if len(set(frozenset(o.files.keys()) for o in [ self ] + others)) != 1:
+			#raise simuvex.SimMergeError("Unable to merge SimStateSystem with different sets of open files.")
 
-		all_constraints = [ ]
+		#all_constraints = [ ]
 
-		for fd in self.files:
-			constraints = self.get_file(fd).merge([ o.files[fd] for o in others ], merge_flag, flag_values)
-			all_constraints += constraints
+		#for fd in self.files:
+			#constraints = self.get_file(fd).merge([ o.files[fd] for o in others ], merge_flag, flag_values)
+			#all_constraints += constraints
 
-		return all_constraints
+		#return all_constraints
 
-	def dumps(self, fd):
-		return self.state.se.any_str(self.get_file(fd).all_bytes())
+	#def dumps(self, fd):
+		#return self.state.se.any_str(self.get_file(fd).all_bytes())
 
-	def dump(self, fd, filename):
-		open(filename, "w").write(self.dumps(fd))
+	#def dump(self, fd, filename):
+		#open(filename, "w").write(self.dumps(fd))
 
-	def get_file(self, fd):
-		if fd not in self.files:
-			l.warning("Accessing non-existing file with fd %d. Creating a new file.", fd)
-			self.open("tmp_%d" % fd, "wr", preferred_fd=fd)
-		return self.files[fd]
+	#def get_file(self, fd):
+		#if fd not in self.files:
+			#l.warning("Accessing non-existing file with fd %d. Creating a new file.", fd)
+			#self.open("tmp_%d" % fd, "wr", preferred_fd=fd)
+		#return self.files[fd]
 
-simuvex.SimStatePlugin.register_default('posix', SimStateSystem)
-=======
->>>>>>> cc15e9a2
+#simuvex.SimStatePlugin.register_default('posix', SimStateSystem)
+#=======
+#>>>>>>> cc15e9a249483aa4e71dcef0c06bc874dd6b3673