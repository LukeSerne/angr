--- conflicted
+++ resolved
@@ -444,16 +444,7 @@
 
         return constraints
 
-<<<<<<< HEAD
     def store(self, dst, cnt, size=None, condition=None, fallback=None, bbl_addr=None, stmt_id=None):
-=======
-    def store(self, dst, cnt, size=None, condition=None, fallback=None):
-        if type(dst) is SimMemoryObject:
-            dst = dst.eval()
-        if type(dst) in (int, long):
-            dst = self.state.BVV(dst, self.state.arch.bits)
-
->>>>>>> b30d8d72
         l.debug("Doing a store...")
 
         addrs = self.concretize_write_addr(dst)
