--- conflicted
+++ resolved
@@ -5,35 +5,13 @@
 ######################################
 
 class ReturnUnconstrained(angr.SimProcedure):
-<<<<<<< HEAD
-    def run(self): #pylint:disable=arguments-differ
+    def run(self, return_val=None): #pylint:disable=arguments-differ
         #pylint:disable=attribute-defined-outside-init
-=======
-    def run(self, resolves=None, return_val=None): #pylint:disable=arguments-differ
-        #pylint:disable=attribute-defined-outside-init
-        self.resolves = resolves
-        if resolves is not None:
-            self.display_name = '%s (stub)' % resolves
->>>>>>> 3a27c4fd
 
-        if self.successors is not None:
-            self.successors.artifacts['resolves'] = resolves
 
-<<<<<<< HEAD
-        o = self.state.se.Unconstrained("unconstrained_ret_%s" % self.display_name, self.state.arch.bits)
-        #if 'unconstrained_ret_9_64' in o.variables:
-        #   __import__('ipdb').set_trace()
-=======
         if return_val is None:
-            o = self.state.se.Unconstrained("unconstrained_ret_%s" % self.resolves, self.state.arch.bits)
+            o = self.state.se.Unconstrained("unconstrained_ret_%s" % self.display_name, self.state.arch.bits)
         else:
             o = return_val
 
->>>>>>> 3a27c4fd
-        return o
-
-    def __repr__(self):
-        if 'resolves' in self.kwargs:
-            return '<ReturnUnconstrained %s>' % self.kwargs['resolves']
-        else:
-            return '<ReturnUnconstrained>'+        return o