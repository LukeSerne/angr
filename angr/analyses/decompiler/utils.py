--- conflicted
+++ resolved
@@ -220,11 +220,7 @@
 
     # remove all edges that transitions to outside
     for src, dst, data in list(transition_graph.edges(data=True)):
-<<<<<<< HEAD
-        if data['type'] in ('transition', 'exception') and data.get('outside', False) is True:
-=======
         if 'type' in data and data['type'] in ('transition', 'exception') and data.get('outside', False) is True:
->>>>>>> 3c27e540
             transition_graph.remove_edge(src, dst)
         # remove dead nodes
         if transition_graph.in_degree(dst) == 0:
