# pylint:disable=unused-import
import logging
from collections import defaultdict
from typing import List, Tuple, Optional, Iterable, Union, Type, Set, Dict, TYPE_CHECKING

from cle import SymbolType

from ...knowledge_base import KnowledgeBase
from ...sim_variable import SimMemoryVariable
from .. import Analysis, AnalysesHub
from .condition_processor import ConditionProcessor
from .decompilation_options import DecompilationOption
from .decompilation_cache import DecompilationCache

if TYPE_CHECKING:
    from .peephole_optimizations import PeepholeOptimizationStmtBase, PeepholeOptimizationExprBase

l = logging.getLogger(name=__name__)


class Decompiler(Analysis):
    def __init__(self, func, cfg=None, options=None, optimization_passes=None, sp_tracker_track_memory=True,
                 variable_kb=None,
                 peephole_optimizations: Optional[Iterable[Union[Type['PeepholeOptimizationStmtBase'],Type['PeepholeOptimizationExprBase']]]]=None,
                 vars_must_struct: Optional[Set[str]]=None,
                 flavor='pseudocode',
                 expr_comments=None,
                 stmt_comments=None,
                 decompile=True,
                 ):
        self.func = func
        self._cfg = cfg
        self._options = options
        self._optimization_passes = optimization_passes
        self._sp_tracker_track_memory = sp_tracker_track_memory
        self._peephole_optimizations = peephole_optimizations
        self._vars_must_struct = vars_must_struct
        self._flavor = flavor
        self._variable_kb = variable_kb
        self._expr_comments = expr_comments
        self._stmt_comments = stmt_comments

        self.clinic = None  # mostly for debugging purposes
        self.codegen = None
        self.cache: Optional[DecompilationCache] = None

        if decompile:
            self._decompile()

    def _decompile(self):

        if self.func.is_simprocedure:
            return

        try:
            old_codegen = self.kb.structured_code[(self.func.addr, self._flavor)].codegen
        except KeyError:
            old_codegen = None

        options_by_class = defaultdict(list)

        if self._options:
            for o, v in self._options:
                options_by_class[o.cls].append((o, v))

        # set global variables
        self._set_global_variables()
        self._update_progress(5., text='Converting to AIL')

        variable_kb = self._variable_kb
        if variable_kb is None:
            # fall back to old codegen
            if old_codegen is not None:
                variable_kb = old_codegen._variable_kb

        if variable_kb is None:
            reset_variable_names = True
        else:
            reset_variable_names = self.func.addr not in variable_kb.variables.function_managers

        cache = DecompilationCache()

        # convert function blocks to AIL blocks
        clinic = self.project.analyses.Clinic(self.func,
                                              kb=self.kb,
                                              variable_kb=variable_kb,
                                              reset_variable_names=reset_variable_names,
                                              optimization_passes=self._optimization_passes,
                                              sp_tracker_track_memory=self._sp_tracker_track_memory,
                                              cfg=self._cfg,
                                              peephole_optimizations=self._peephole_optimizations,
                                              must_struct=self._vars_must_struct,
                                              cache=cache,
                                              progress_callback=lambda p, **kwargs: self._update_progress(p*(70-5)/100.+5, **kwargs),
                                              **self.options_to_params(options_by_class['clinic'])
                                              )
        self.clinic = clinic
        self.cache = cache
        self._update_progress(70., text='Identifying regions')

        if clinic.graph is None:
            # the function is empty
            return

        cond_proc = ConditionProcessor(self.project.arch)

        # recover regions
        ri = self.project.analyses.RegionIdentifier(self.func, graph=clinic.graph, cond_proc=cond_proc, kb=self.kb)
        self._update_progress(75., text='Structuring code')

        # run block merger optimization
        from .optimization_passes.block_merger import BlockMerger
        bm = BlockMerger(self.func, graph=clinic.graph, region_identifier=ri)
        self.clinic.graph = bm.out_graph if bm.out_graph else clinic.graph
        self.clinic.cc_graph = self.clinic._copy_graph()
        ri = self.project.analyses.RegionIdentifier(self.func, graph=clinic.graph, cond_proc=cond_proc, kb=self.kb)
        self._update_progress(79., text='Deduplicating blocks')

        # structure it
        rs = self.project.analyses.RecursiveStructurer(ri.region, cond_proc=cond_proc, kb=self.kb, func=self.func)
        self._update_progress(80., text='Simplifying regions')

        # simplify it
        s = self.project.analyses.RegionSimplifier(self.func, rs.result, kb=self.kb, variable_kb=clinic.variable_kb)
        self._update_progress(85., text='Generating code')

        codegen = self.project.analyses.StructuredCodeGenerator(self.func, s.result, cfg=self._cfg,
                                                                flavor=self._flavor,
                                                                func_args=clinic.arg_list,
                                                                kb=self.kb,
                                                                variable_kb=clinic.variable_kb,
                                                                expr_comments=old_codegen.expr_comments if old_codegen is not None else None,
                                                                stmt_comments=old_codegen.stmt_comments if old_codegen is not None else None,
                                                                **self.options_to_params(options_by_class['codegen']))
        self._update_progress(90., text='Finishing up')

        self.codegen = codegen
        self.cache.codegen = codegen
<<<<<<< HEAD
        self.cache.clinic = self.clinic
=======
        self.clinic = clinic
>>>>>>> 260bfeae

    def _set_global_variables(self):

        global_variables = self.kb.variables['global']
        for symbol in self.project.loader.main_object.symbols:
            if symbol.type == SymbolType.TYPE_OBJECT:
                global_variables.set_variable('global', symbol.rebased_addr, SimMemoryVariable(symbol.rebased_addr, 1,
                                                                                               name=symbol.name))

    def reflow_variable_types(self, type_constraints: Set, var_to_typevar: Dict, codegen):
        """
        Re-run type inference on an existing variable recovery result, then rerun codegen to generate new results.

        :return:
        """

        var_kb = self._variable_kb if self._variable_kb is not None else KnowledgeBase(self.project)

        if self.func.addr not in var_kb.variables:
            # for some reason variables for the current function don't really exist...
            groundtruth = {}
        else:
            var_manager = var_kb.variables[self.func.addr]
            # ground-truth types
            groundtruth = {}
            for variable in var_manager.variables_with_manual_types:
                vartype = var_manager.types.get(variable, None)
                if vartype is not None:
                    groundtruth[var_to_typevar[variable]] = vartype

        # variables that must be interpreted as structs
        if self._vars_must_struct:
            must_struct = set()
            for var, typevar in var_to_typevar.items():
                if var.ident in self._vars_must_struct:
                    must_struct.add(typevar)
        else:
            must_struct = None

        # type inference
        try:
            tp = self.project.analyses.Typehoon(type_constraints, kb=var_kb, var_mapping=var_to_typevar,
                                                must_struct=must_struct, ground_truth=groundtruth)
            tp.update_variable_types(self.func.addr, var_to_typevar)
        except Exception:  # pylint:disable=broad-except
            l.warning("Typehoon analysis failed. Variables will not have types. Please report to GitHub.",
                      exc_info=True)

        return codegen

    @staticmethod
    def options_to_params(options):
        """
        Convert decompilation options to a dict of params.

        :param List[Tuple[DecompilationOption, Any]] options:   The decompilation options.
        :return:                                                A dict of keyword arguments.
        :rtype:                                                 dict
        """

        d = { }
        for option, value in options:
            d[option.param] = value
        return d


AnalysesHub.register_default('Decompiler', Decompiler)<|MERGE_RESOLUTION|>--- conflicted
+++ resolved
@@ -136,11 +136,7 @@
 
         self.codegen = codegen
         self.cache.codegen = codegen
-<<<<<<< HEAD
         self.cache.clinic = self.clinic
-=======
-        self.clinic = clinic
->>>>>>> 260bfeae
 
     def _set_global_variables(self):
 
